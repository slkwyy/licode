--- conflicted
+++ resolved
@@ -94,11 +94,7 @@
   erizo::WebRtcConnection *me = obj->me;
 
   MediaSink* param = ObjectWrap::Unwrap<MediaSink>(args[0]->ToObject());
-<<<<<<< HEAD
   erizo::MediaSink *mr = param->msink;
-=======
-  erizo::MediaSink *mr = param->me;
->>>>>>> c63db824
 
   me-> setAudioSink(mr);
 
@@ -112,11 +108,7 @@
   erizo::WebRtcConnection *me = obj->me;
 
   MediaSink* param = ObjectWrap::Unwrap<MediaSink>(args[0]->ToObject());
-<<<<<<< HEAD
   erizo::MediaSink *mr = param->msink;
-=======
-  erizo::MediaSink *mr = param->me;
->>>>>>> c63db824
 
   me-> setVideoSink(mr);
 
