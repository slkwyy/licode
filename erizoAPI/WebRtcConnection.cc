--- conflicted
+++ resolved
@@ -49,11 +49,7 @@
   bool v = (args[1]->ToBoolean())->BooleanValue();
 
   WebRtcConnection* obj = new WebRtcConnection();
-<<<<<<< HEAD
-  obj->me = new erizo::WebRtcConnection(a, v);
-=======
   obj->me = new erizo::WebRtcConnection(a, v, stunServer,stunPort,minPort,maxPort);
->>>>>>> d64b37b2
   obj->Wrap(args.This());
 
   return args.This();
