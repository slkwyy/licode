--- conflicted
+++ resolved
@@ -24,16 +24,9 @@
 install_openssl(){
   if [ -d $LIB_DIR ]; then
     cd $LIB_DIR
-<<<<<<< HEAD
-    curl -O http://nice.freedesktop.org/releases/libnice-0.1.3.tar.gz
-    tar -zxvf libnice-0.1.3.tar.gz
-    cd libnice-0.1.3
-    echo nice_agent_set_port_range >> nice/libnice.sym
-=======
     curl -O http://www.openssl.org/source/openssl-1.0.1e.tar.gz
     tar -zxvf openssl-1.0.1e.tar.gz
     cd openssl-1.0.1e
->>>>>>> c63db824
     ./configure
     make
     sudo make install
@@ -44,8 +37,6 @@
   fi
 }
 
-<<<<<<< HEAD
-=======
 install_libnice(){
   if [ -d $LIB_DIR ]; then
     cd $LIB_DIR
@@ -62,8 +53,6 @@
     install_libnice
   fi
 }
->>>>>>> c63db824
-
 
 pause "Installing homebrew... [press Enter]"
 install_homebrew
