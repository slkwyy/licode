--- conflicted
+++ resolved
@@ -50,7 +50,6 @@
 private:
 	char* sendVideoBuffer_;
 	char* sendAudioBuffer_;
-<<<<<<< HEAD
 	char* unpackagedBuffer_;
 	char* decodedBuffer_;
 	char* codedBuffer_;
@@ -58,10 +57,7 @@
 	int gotFrame_,gotDecodedFrame_, size_;
 	void sendHead(WebRtcConnection* conn);
 	RtpParser pars;
-
-=======
 	unsigned int sentPackets_;
->>>>>>> e03e3cef
 };
 
 } /* namespace erizo */
