--- conflicted
+++ resolved
@@ -16,13 +16,8 @@
         N.API.params.key = key;
     };
 
-<<<<<<< HEAD
     createRoom = function (name, callback, options) {
         send(callback, 'POST', {name: name, options: options}, N.API.params.url + 'rooms');
-=======
-    createRoom = function (name, callback) {
-        send(callback, 'POST', {name: name}, N.API.url + 'rooms');
->>>>>>> e4339747
     };
 
     getRooms = function (callback) {
@@ -37,13 +32,8 @@
         send(callback, 'DELETE', undefined, N.API.url + 'rooms/' + room);
     };
 
-<<<<<<< HEAD
     createToken = function (room, username, role, callback, options) {
         send(callback, 'POST', {options: options}, N.API.params.url + 'rooms/' + room + "/tokens", username, role);
-=======
-    createToken = function (room, username, role, callback) {
-        send(callback, 'POST', undefined, N.API.url + 'rooms/' + room + "/tokens", username, role);
->>>>>>> e4339747
     };
 
     createService = function (name, key, callback) {
