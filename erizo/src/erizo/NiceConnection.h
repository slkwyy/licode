/*
 * NiceConnection.h
 */

#ifndef NICECONNECTION_H_
#define NICECONNECTION_H_

#include <string>
#include <vector>
#include <queue>
#include <boost/thread.hpp>

#include "MediaDefinitions.h"
#include "SdpInfo.h"
#include "logger.h"

typedef struct _NiceAgent NiceAgent;
typedef struct _GMainLoop GMainLoop;
typedef struct _GMainContext GMainContext;

typedef unsigned int uint;

namespace erizo {
//forward declarations
typedef boost::shared_ptr<dataPacket> packetPtr;
class CandidateInfo;
class WebRtcConnection;

/**
 * States of ICE
 */
enum IceState {
	NICE_INITIAL, NICE_CANDIDATES_GATHERED, NICE_CANDIDATES_RECEIVED, NICE_READY, NICE_FINISHED, NICE_FAILED
};

class NiceConnectionListener {
public:
	virtual void onNiceData(unsigned int component_id, char* data, int len, NiceConnection* conn)=0;
	virtual void onCandidate(const CandidateInfo &candidate, NiceConnection *conn)=0;
	virtual void updateIceState(IceState state, NiceConnection *conn)=0;
};

/**
 * An ICE connection via libNice
 * Represents an ICE Connection in an new thread.
 *
 */
class NiceConnection {
	DECLARE_LOGGER();
public:

	/**
	 * The MediaType of the connection
	 */
	MediaType mediaType;
	/**
	 * The transport name
	 */
  boost::scoped_ptr<std::string> transportName;
	/**
	 * The Obtained local candidates.
	 */
  boost::shared_ptr<std::vector<CandidateInfo> > localCandidates;

	/**
	 * Constructs a new NiceConnection.
	 * @param med The MediaType of the connection.
	 * @param transportName The name of the transport protocol. Was used when WebRTC used video_rtp instead of just rtp.
   * @param iceComponents Number of ice components pero connection. Default is 1 (rtcp-mux).
	 */
	NiceConnection(MediaType med, const std::string &transportName, NiceConnectionListener* listener, unsigned int iceComponents=1,
		const std::string& stunServer = "", int stunPort = 3478, int minPort = 0, int maxPort = 65535);

	virtual ~NiceConnection();
	/**
	 * Starts Gathering candidates in a new thread.
	 */
	void start();
	/**
	 * Sets the remote ICE Candidates.
	 * @param candidates A vector containing the CandidateInfo.
	 * @return true if successfull.
	 */
	bool setRemoteCandidates(std::vector<CandidateInfo> &candidates);
	/**
	 * Sets the local ICE Candidates. Called by C Nice functions.
	 * @param candidates A vector containing the CandidateInfo.
	 * @return true if successfull.
	 */
	void gatheringDone(uint stream_id);
<<<<<<< HEAD
	/**
	 * Sets a local ICE Candidates. Called by C Nice functions.
	 * @param candidate info to look for
	 */
	void getCandidate(uint stream_id, uint component_id, const std::string &foundation);
	/**
	 * Get local ICE credentials.
	 * @param username and password where credentials will be stored
	 */
	void getLocalCredentials(std::string *username, std::string *password);
	/**
	 * Sets the associated Listener.
	 * @param connection Pointer to the NiceConnectionListener.
	 */
	void setNiceListener(NiceConnectionListener *listener);
=======
>>>>>>> 7d03db9e

	/**
	 * Sends data via the ICE Connection.
	 * @param buf Pointer to the data buffer.
	 * @param len Length of the Buffer.
	 * @return Bytes sent.
	 */
	int sendData(unsigned int compId, const void* buf, int len);


	void updateIceState(IceState state);
  IceState checkIceState();
	void updateComponentState(unsigned int compId, IceState state);

  void queueData(unsigned int component_id, char* buf, int len);

  packetPtr getPacket();
  void close();

private:
	void init();
	NiceAgent* agent_;
	NiceConnectionListener* listener_;
  std::queue<packetPtr> niceQueue_;
	GMainLoop* loop_;
	GMainContext* context_;
	boost::thread m_Thread_;
	IceState iceState_;
	boost::mutex queueMutex_, agentMutex_;
  boost::recursive_mutex stateMutex_;
	boost::condition_variable cond_;
  unsigned int iceComponents_;
  std::map <unsigned int, IceState> comp_state_list_;
	std::string stunServer_;
  bool running_;
	int stunPort_, minPort_, maxPort_;
	std::string ufrag_, upass_;
};

} /* namespace erizo */
#endif /* NICECONNECTION_H_ */<|MERGE_RESOLUTION|>--- conflicted
+++ resolved
@@ -30,7 +30,7 @@
  * States of ICE
  */
 enum IceState {
-	NICE_INITIAL, NICE_CANDIDATES_GATHERED, NICE_CANDIDATES_RECEIVED, NICE_READY, NICE_FINISHED, NICE_FAILED
+	NICE_CREATED, NICE_INITIAL, NICE_CANDIDATES_GATHERED, NICE_CANDIDATES_RECEIVED, NICE_READY, NICE_FINISHED, NICE_FAILED
 };
 
 class NiceConnectionListener {
@@ -88,7 +88,6 @@
 	 * @return true if successfull.
 	 */
 	void gatheringDone(uint stream_id);
-<<<<<<< HEAD
 	/**
 	 * Sets a local ICE Candidates. Called by C Nice functions.
 	 * @param candidate info to look for
@@ -104,9 +103,11 @@
 	 * @param connection Pointer to the NiceConnectionListener.
 	 */
 	void setNiceListener(NiceConnectionListener *listener);
-=======
->>>>>>> 7d03db9e
-
+        /**
+	 * Gets the associated Listener.
+	 * @param connection Pointer to the NiceConnectionListener.
+	 */
+	NiceConnectionListener* getNiceListener();
 	/**
 	 * Sends data via the ICE Connection.
 	 * @param buf Pointer to the data buffer.
