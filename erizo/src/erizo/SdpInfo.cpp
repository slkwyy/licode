/*
 * SDPProcessor.cpp
 */

#include <sstream>
#include <stdio.h>
#include <cstdlib>
#include <cstring>

#include "rtputils.h"
#include "SdpInfo.h"

using std::endl;
namespace erizo {

  static const char *cand = "a=candidate:";
  static const char *crypto = "a=crypto:";
  static const char *group = "a=group:";
  static const char *video = "m=video";
  static const char *audio = "m=audio";
  static const char *ice_user = "a=ice-ufrag";
  static const char *ice_pass = "a=ice-pwd";
  static const char *ssrctag = "a=ssrc";
  static const char *savpf = "SAVPF";
  static const char *rtpmap = "a=rtpmap:";
  static const char *rtcpmux = "a=rtcp-mux";
  static const char *fp = "a=fingerprint";

  SdpInfo::SdpInfo() {
    isBundle = false;
    isRtcpMux = false;
    isFingerprint = false;
    hasAudio = false;
    hasVideo = false;
    profile = AVPF;
    audioSsrc = 0;
    videoSsrc = 0;

    printf("Generating internal RtpMap\n");

    RtpMap vp8;
    vp8.payloadType = VP8_90000_PT;
    vp8.encodingName = "VP8";
    vp8.clockRate = 90000;
    vp8.channels = 1;
    vp8.mediaType = VIDEO_TYPE;
    internalPayloadVector_.push_back(vp8);

    RtpMap ulpfec;
    ulpfec.payloadType = ULP_90000_PT;
    ulpfec.encodingName = "ulpfec";
    ulpfec.clockRate = 90000;
    ulpfec.channels = 1;
    ulpfec.mediaType = VIDEO_TYPE;
    internalPayloadVector_.push_back(ulpfec);

    RtpMap red;
    red.payloadType = RED_90000_PT;
    red.encodingName = "red";
    red.clockRate = 90000;
    red.channels = 1;
    red.mediaType = VIDEO_TYPE;
    internalPayloadVector_.push_back(red);

    RtpMap opus;
    opus.payloadType = OPUS_48000_PT;
    opus.encodingName = "opus";
    opus.clockRate = 48000;
    opus.channels = 2;
    opus.mediaType = AUDIO_TYPE;
    internalPayloadVector_.push_back(opus);
/*
    RtpMap isac16;
    isac16.payloadType = ISAC_16000_PT;
    isac16.encodingName = "ISAC";
    isac16.clockRate = 16000;
    isac16.channels = 1;
    isac16.mediaType = AUDIO_TYPE;
    internalPayloadVector_.push_back(isac16);

    RtpMap isac32;
    isac32.payloadType = ISAC_32000_PT;
    isac32.encodingName = "ISAC";
    isac32.clockRate = 32000;
    isac32.channels = 1;
    isac32.mediaType = AUDIO_TYPE;
    internalPayloadVector_.push_back(isac32);

    RtpMap pcmu;
    pcmu.payloadType = PCMU_8000_PT;
    pcmu.encodingName = "PCMU";
    pcmu.clockRate = 8000;
    pcmu.channels = 1;
    pcmu.mediaType = AUDIO_TYPE;
    internalPayloadVector_.push_back(pcmu);

    RtpMap pcma;
    pcma.payloadType = PCMA_8000_PT;
    pcma.encodingName = "PCMA";
    pcma.clockRate = 8000;
    pcma.channels = 1;
    pcma.mediaType = AUDIO_TYPE;
    internalPayloadVector_.push_back(pcma);

    RtpMap cn8;
    cn8.payloadType = CN_8000_PT;
    cn8.encodingName = "CN";
    cn8.clockRate = 8000;
    cn8.channels = 1;
    cn8.mediaType = AUDIO_TYPE;
    internalPayloadVector_.push_back(cn8);

    RtpMap cn16;
    cn16.payloadType = CN_16000_PT;
    cn16.encodingName = "CN";
    cn16.clockRate = 16000;
    cn16.channels = 1;
    cn16.mediaType = AUDIO_TYPE;
    internalPayloadVector_.push_back(cn16);

    RtpMap cn32;
    cn32.payloadType = CN_32000_PT;
    cn32.encodingName = "CN";
    cn32.clockRate = 32000;
    cn32.channels = 1;
    cn32.mediaType = AUDIO_TYPE;
    internalPayloadVector_.push_back(cn32);

    RtpMap cn48;
    cn48.payloadType = CN_48000_PT;
    cn48.encodingName = "CN";
    cn48.clockRate = 48000;
    cn48.channels = 1;
    cn48.mediaType = AUDIO_TYPE;
    internalPayloadVector_.push_back(cn48);
*/
    RtpMap telephoneevent;
    telephoneevent.payloadType = TEL_8000_PT;
    telephoneevent.encodingName = "telephone-event";
    telephoneevent.clockRate = 8000;
    telephoneevent.channels = 1;
    telephoneevent.mediaType = AUDIO_TYPE;
    internalPayloadVector_.push_back(telephoneevent);

  }

  SdpInfo::~SdpInfo() {
  }

  bool SdpInfo::initWithSdp(const std::string& sdp) {
    processSdp(sdp);
    return true;
  }
  void SdpInfo::addCandidate(const CandidateInfo& info) {
    candidateVector_.push_back(info);

  }

  void SdpInfo::addCrypto(const CryptoInfo& info) {
    cryptoVector_.push_back(info);
  }

  std::string SdpInfo::getSdp() {
    char* msidtemp = static_cast<char*>(malloc(10));
    gen_random(msidtemp,10);
<<<<<<< HEAD
=======

    printf("Getting SDP\n");
>>>>>>> c63db824

    std::ostringstream sdp;
    sdp << "v=0\n" << "o=- 0 0 IN IP4 127.0.0.1\n" << "s=\n" << "t=0 0\n";

    if (isBundle) {
      sdp << "a=group:BUNDLE audio video\n";
      sdp << "a=msid-semantic: WMS "<< msidtemp << endl;
     }
    //candidates audio
    bool printedAudio = false, printedVideo = false;

    for (unsigned int it = 0; it < candidateVector_.size(); it++) {
      const CandidateInfo& cand = candidateVector_[it];
      std::string hostType_str;
      switch (cand.hostType) {
        case HOST:
          hostType_str = "host";
          break;
        case SRLFX:
          hostType_str = "srflx";
          break;
        case PRFLX:
          hostType_str = "prflx";
          break;
        case RELAY:
          hostType_str = "relay";
          break;
        default:
          hostType_str = "host";
          break;
      }

      if (cand.mediaType == AUDIO_TYPE) {
        if (!printedAudio) {
          sdp << "m=audio " << cand.hostPort
            << " RTP/" << (profile==SAVPF?"SAVPF ":"AVPF ");// << "103 104 0 8 106 105 13 126\n"
<<<<<<< HEAD
          for (unsigned int it =0; it<payloadVector_.size(); it++){
            const RtpMap& payload_info = payloadVector_[it];
            if (payload_info.mediaType == AUDIO_TYPE && payload_info.payloadType == 0)
=======
          for (unsigned int it =0; it<internalPayloadVector_.size(); it++){
            const RtpMap& payload_info = internalPayloadVector_[it];
            if (payload_info.mediaType == AUDIO_TYPE)
>>>>>>> c63db824
              sdp << payload_info.payloadType <<" ";

          }
          sdp << "\n"
            << "c=IN IP4 " << cand.hostAddress
            << endl;
          if (isRtcpMux) {
            sdp << "a=rtcp:" << candidateVector_[0].hostPort << " IN IP4 " << cand.hostAddress
                << endl;
          }
          printedAudio = true;
        }

        std::string generation = " generation 0";

        sdp << "a=candidate:" << cand.foundation << " " << cand.componentId
          << " " << cand.netProtocol << " " << cand.priority << " "
          << cand.hostAddress << " " << cand.hostPort << " typ "
          << hostType_str << generation  << endl;

        iceUsername_ = cand.username;
        icePassword_ = cand.password;
      }
    }
    //crypto audio
    if (printedAudio) {
      sdp << "a=ice-ufrag:" << iceUsername_ << endl;
      sdp << "a=ice-pwd:" << icePassword_ << endl;
<<<<<<< HEAD
      sdp << "a=ice-options:google-ice" <<endl;
=======
      //sdp << "a=ice-options:google-ice" << endl;
      if (isFingerprint) {
        sdp << "a=fingerprint:sha-256 "<< fingerprint << endl;
      }
>>>>>>> c63db824
      sdp << "a=sendrecv" << endl;
      sdp << "a=mid:audio\n";
      if (isRtcpMux)
        sdp << "a=rtcp-mux\n";
      for (unsigned int it = 0; it < cryptoVector_.size(); it++) {
        const CryptoInfo& cryp_info = cryptoVector_[it];
        if (cryp_info.mediaType == AUDIO_TYPE) {
          sdp << "a=crypto:" << cryp_info.tag << " "
            << cryp_info.cipherSuite << " " << "inline:"
            << cryp_info.keyParams << endl;
        }
      }

<<<<<<< HEAD
      for (unsigned int it = 0; it < payloadVector_.size(); it++) {
        const RtpMap& rtp = payloadVector_[it];
        if (rtp.mediaType==AUDIO_TYPE && rtp.payloadType == 0)
          sdp << "a=rtpmap:"<<rtp.payloadType << " " << rtp.encodingName << "/"
            << rtp.clockRate <<"\n";
      }
=======
      for (unsigned int it = 0; it < internalPayloadVector_.size(); it++) {
        const RtpMap& rtp = internalPayloadVector_[it];
        if (rtp.mediaType==AUDIO_TYPE) {
          if (rtp.channels>1) {
            sdp << "a=rtpmap:"<<rtp.payloadType << " " << rtp.encodingName << "/"
              << rtp.clockRate << "/" << rtp.channels << endl;
          } else {
            sdp << "a=rtpmap:"<<rtp.payloadType << " " << rtp.encodingName << "/"
              << rtp.clockRate << endl;
          }
          if(rtp.encodingName == "opus"){
            sdp << "a=fmtp:"<< rtp.payloadType<<" minptime=10\n";
          }
        }
      }
      sdp << "a=maxptime:60" << endl;
>>>>>>> c63db824
      sdp << "a=ssrc:" << audioSsrc << " cname:o/i14u9pJrxRKAsu" << endl<<
        "a=ssrc:"<< audioSsrc << " msid:"<< msidtemp << " a0"<< endl<<
        "a=ssrc:"<< audioSsrc << " mslabel:"<< msidtemp << endl<<
        "a=ssrc:"<< audioSsrc << " label:" << msidtemp <<"a0"<<endl;

    }

    for (unsigned int it = 0; it < candidateVector_.size(); it++) {
      const CandidateInfo& cand = candidateVector_[it];
      std::string hostType_str;
      switch (cand.hostType) {
        case HOST:
          hostType_str = "host";
          break;
        case SRLFX:
          hostType_str = "srflx";
          break;
        case PRFLX:
          hostType_str = "prflx";
          break;
        case RELAY:
          hostType_str = "relay";
          break;
        default:
          hostType_str = "host";
          break;
      }
      if (cand.mediaType == VIDEO_TYPE) {
        if (!printedVideo) {
          sdp << "m=video " << cand.hostPort << " RTP/" << (profile==SAVPF?"SAVPF ":"AVPF "); //<<  "100 101 102 103\n"

          for (unsigned int it =0; it<internalPayloadVector_.size(); it++){
            const RtpMap& payload_info = internalPayloadVector_[it];
            if (payload_info.mediaType == VIDEO_TYPE)
              sdp << payload_info.payloadType <<" ";
          }

          sdp << "\n" << "c=IN IP4 " << cand.hostAddress << endl;
          if (isRtcpMux) {
            sdp << "a=rtcp:" << candidateVector_[0].hostPort << " IN IP4 " << cand.hostAddress
                << endl;
          }
          printedVideo = true;
        }

        std::string generation = " generation 0";

        sdp << "a=candidate:" << cand.foundation << " " << cand.componentId
          << " " << cand.netProtocol << " " << cand.priority << " "
          << cand.hostAddress << " " << cand.hostPort << " typ "
          << hostType_str << generation  << endl;

        iceUsername_ = cand.username;
        icePassword_ = cand.password;
      }
    }
    //crypto video
    if (printedVideo) {
      sdp << "a=ice-ufrag:" << iceUsername_ << endl;
      sdp << "a=ice-pwd:" << icePassword_ << endl;
<<<<<<< HEAD
      sdp << "a=ice-options:google-ice" <<endl;
=======
      //sdp << "a=ice-options:google-ice" << endl;

      sdp << "a=extmap:2 urn:ietf:params:rtp-hdrext:toffset" << endl;
      sdp << "a=extmap:3 http://www.webrtc.org/experiments/rtp-hdrext/abs-send-time" << endl;

      if (isFingerprint) {
        sdp << "a=fingerprint:sha-256 "<< fingerprint << endl;
      }
>>>>>>> c63db824
      sdp << "a=sendrecv" << endl;
      sdp << "a=mid:video\n";
      if (isRtcpMux)
        sdp << "a=rtcp-mux\n";
      for (unsigned int it = 0; it < cryptoVector_.size(); it++) {
        const CryptoInfo& cryp_info = cryptoVector_[it];
        if (cryp_info.mediaType == VIDEO_TYPE) {
          sdp << "a=crypto:" << cryp_info.tag << " "
            << cryp_info.cipherSuite << " " << "inline:"
            << cryp_info.keyParams << endl;
        }
      }

<<<<<<< HEAD
      for (unsigned int it = 0; it < payloadVector_.size(); it++) {
        const RtpMap& rtp = payloadVector_[it];
        if (rtp.mediaType==VIDEO_TYPE)
        {
          if(rtp.payloadType == 100){
            sdp << "a=rtpmap:"<<rtp.payloadType << " " << rtp.encodingName << "/"
              << rtp.clockRate <<"\n";
            sdp << "a=rtcp-fb:100 ccm fir\n" <<  "a=rtcp-fb:100 nack\n"; 
=======
      for (unsigned int it = 0; it < internalPayloadVector_.size(); it++) {
        const RtpMap& rtp = internalPayloadVector_[it];
          if (rtp.mediaType==VIDEO_TYPE)
          {
          sdp << "a=rtpmap:"<<rtp.payloadType << " " << rtp.encodingName << "/"
              << rtp.clockRate <<"\n";
          if(rtp.encodingName == "VP8"){
            sdp << "a=rtcp-fb:"<< rtp.payloadType<<" ccm fir\na=rtcp-fb:"<< rtp.payloadType<<" nack\na=rtcp-fb:"<< rtp.payloadType<<" goog-remb\n";
>>>>>>> c63db824
          }
        }
      }

      sdp << "a=ssrc:" << videoSsrc << " cname:o/i14u9pJrxRKAsu" << endl<<
        "a=ssrc:"<< videoSsrc << " msid:"<< msidtemp << " v0"<< endl<<
        "a=ssrc:"<< videoSsrc << " mslabel:"<< msidtemp << endl<<
        "a=ssrc:"<< videoSsrc << " label:" << msidtemp <<"v0"<<endl;
    }
    free (msidtemp);
    printf("sdp local \n %s\n",sdp.str().c_str());
    return sdp.str();
  }

  RtpMap *SdpInfo::getCodecByName(const std::string codecName, const unsigned int clockRate) {
    for (unsigned int it = 0; it < internalPayloadVector_.size(); it++) {
      RtpMap& rtp = internalPayloadVector_[it];
      if (rtp.encodingName == codecName && rtp.clockRate == clockRate) {
        return &rtp;
      }
    }
    return NULL;
  }

  bool SdpInfo::supportCodecByName(const std::string codecName, const unsigned int clockRate) {
    RtpMap *rtp = getCodecByName(codecName, clockRate);
    if (rtp != NULL) {
      return supportPayloadType(rtp->payloadType);
    }
    return false;
  }

  bool SdpInfo::supportPayloadType(const int payloadType) {
    if (inOutPTMap.count(payloadType) > 0) {

      for (unsigned int it = 0; it < payloadVector_.size(); it++) {
        const RtpMap& rtp = payloadVector_[it];
        if (inOutPTMap[rtp.payloadType] == payloadType) {
          return true;
        }
      }

    }
    return false;
  }

  bool SdpInfo::processSdp(const std::string& sdp) {

    std::string strLine;
    std::istringstream iss(sdp);
    char* line = (char*) malloc(1000);
    char** pieces = (char**) malloc(10000);
    char** cryptopiece = (char**) malloc(5000);

    MediaType mtype = OTHER;

    while (std::getline(iss, strLine)) {
      const char* theline = strLine.c_str();
      sprintf(line, "%s\n", theline);
      char* isVideo = strstr(line, video);
      char* isAudio = strstr(line, audio);
      char* isGroup = strstr(line, group);
      char* isCand = strstr(line, cand);
      char* isCrypt = strstr(line, crypto);
      char* isUser = strstr(line, ice_user);
      char* isPass = strstr(line, ice_pass);
      char* isSsrc = strstr(line, ssrctag);
      char* isSAVPF = strstr(line, savpf);
      char* isRtpmap = strstr(line,rtpmap);
      char* isRtcpMuxchar = strstr(line,rtcpmux);
      char* isFP = strstr(line,fp);

      if (isRtcpMuxchar){
        isRtcpMux = true;
      }
      if (isSAVPF){
        profile = SAVPF;
        printf("PROFILE %s (1 SAVPF)\n", isSAVPF);
      }
      if (isFP){
        char *pch;
        pch = strtok(line, ":");
        pch = strtok(NULL, " ");
        pch = strtok(NULL, " ");
        fingerprint = std::string(pch);
        isFingerprint = true;
        printf("Fingerprint %s \n", fingerprint.c_str());
      }
      if (isGroup) {
        isBundle = true;
      }
      if (isVideo) {
        mtype = VIDEO_TYPE;
        hasVideo = true;
      }
      if (isAudio) {
        mtype = AUDIO_TYPE;
        hasAudio = true;
      }
      if (isCand != NULL) {
        char *pch;
        pch = strtok(line, " :");
        pieces[0] = pch;
        int i = 0;
        while (pch != NULL) {
          pch = strtok(NULL, " :");
          pieces[i++] = pch;
        }

        processCandidate(pieces, i - 1, mtype);
      }
      if (isCrypt) {
        //	printf("crypt %s\n", isCrypt );
        CryptoInfo crypinfo;
        char *pch;
        pch = strtok(line, " :");
        cryptopiece[0] = pch;
        int i = 0;
        while (pch != NULL) {
          pch = strtok(NULL, " :");
          //				printf("cryptopiece %i es %s\n", i, pch);
          cryptopiece[i++] = pch;
        }

        crypinfo.cipherSuite = std::string(cryptopiece[1]);
        crypinfo.keyParams = std::string(cryptopiece[3]);
        crypinfo.mediaType = mtype;
        cryptoVector_.push_back(crypinfo);
        //			sprintf(key, "%s",cryptopiece[3]);
        //				keys = g_slist_append(keys,key);
      }
      if (isUser) {
        char* pch;
        pch = strtok(line, " : \n");
        pch = strtok(NULL, " : \n");
        iceUsername_ = std::string(pch);

      }
      if (isPass) {
        char* pch;
        pch = strtok(line, " : \n");
        pch = strtok(NULL, ": \n");
        icePassword_ = std::string(pch);
      }
      if (isSsrc) {
        char* pch;
        pch = strtok(line, " : \n");
        pch = strtok(NULL, ": \n");
        if (mtype == VIDEO_TYPE) {
          videoSsrc = strtoul(pch, NULL, 10);
        } else if (mtype == AUDIO_TYPE) {
          audioSsrc = strtoul(pch, NULL, 10);
        }
      }
      // a=rtpmap:PT codec_name/clock_rate
      if(isRtpmap){
        RtpMap theMap;
        char* pch;
        pch = strtok(line, " : / \n");
        pch = strtok(NULL, " : / \n");
        unsigned int PT = strtoul(pch, NULL, 10);
        pch = strtok(NULL, " : / \n");
        std::string codecname(pch);
        pch = strtok(NULL, " : / \n");
        unsigned int clock = strtoul(pch, NULL, 10);
        theMap.payloadType = PT;
        theMap.encodingName = codecname;
        theMap.clockRate = clock;
        theMap.mediaType = mtype;

        bool found = false;
        for (unsigned int it = 0; it < internalPayloadVector_.size(); it++) {
          const RtpMap& rtp = internalPayloadVector_[it];
          if (rtp.encodingName == codecname && rtp.clockRate == clock) {
            outInPTMap[PT] = rtp.payloadType;
            inOutPTMap[rtp.payloadType] = PT;
            found = true;
            printf("Mapping %s/%d:%d to %s/%d:%d\n", codecname.c_str(), clock, PT, rtp.encodingName.c_str(), rtp.clockRate, rtp.payloadType);
          }
        }
        if (found) {
          payloadVector_.push_back(theMap);
        }
      }

    }

    free(line);
    free(pieces);
    free(cryptopiece);

    for (unsigned int i = 0; i < candidateVector_.size(); i++) {
      CandidateInfo& c = candidateVector_[i];
      c.username = iceUsername_;
      c.password = icePassword_;
      c.isBundle = isBundle;
    }

    return true;
  }

  std::vector<CandidateInfo>& SdpInfo::getCandidateInfos() {
    return candidateVector_;
  }

  std::vector<CryptoInfo>& SdpInfo::getCryptoInfos() {
    return cryptoVector_;
  }

  std::vector<RtpMap>& SdpInfo::getPayloadInfos(){
    return payloadVector_;
  }

  bool SdpInfo::processCandidate(char** pieces, int size, MediaType mediaType) {

    CandidateInfo cand;
    const char* types_str[10] = { "host", "srflx", "prflx", "relay" };
    cand.mediaType = mediaType;
    cand.foundation = pieces[0];
    cand.componentId = (unsigned int) strtoul(pieces[1], NULL, 10);

    cand.netProtocol = pieces[2];
    // libnice does not support tcp candidates, we ignore them
    if (cand.netProtocol.compare("UDP") && cand.netProtocol.compare("udp")) {
      return false;
    }
    //	a=candidate:0 1 udp 2130706432 138.4.4.143 52314 typ host  generation 0
    //		        0 1 2    3            4          5     6  7    8          9
    cand.priority = (unsigned int) strtoul(pieces[3], NULL, 10);
    cand.hostAddress = std::string(pieces[4]);
    cand.hostPort = (unsigned int) strtoul(pieces[5], NULL, 10);
    if (strcmp(pieces[6], "typ")) {
      return false;
    }
    unsigned int type = 1111;
    int p;
    for (p = 0; p < 4; p++) {
      if (!strcmp(pieces[7], types_str[p])) {
        type = p;
      }
    }
    switch (type) {
      case 0:
        cand.hostType = HOST;
        break;
      case 1:
        cand.hostType = SRLFX;
        break;
      case 2:
        cand.hostType = PRFLX;
        break;
      case 3:
        cand.hostType = RELAY;
        break;
      default:
        cand.hostType = HOST;
        break;
    }

    if (type == 3) {
      cand.relayAddress = std::string(pieces[8]);
      cand.relayPort = (unsigned int) strtoul(pieces[9], NULL, 10);
    }
    candidateVector_.push_back(cand);
    return true;
  }

  void SdpInfo::gen_random(char *s, const int len) {
    static const char alphanum[] =
        "0123456789"
        "ABCDEFGHIJKLMNOPQRSTUVWXYZ"
        "abcdefghijklmnopqrstuvwxyz";

    for (int i = 0; i < len; ++i) {
        s[i] = alphanum[rand() % (sizeof(alphanum) - 1)];
    }

    s[len] = 0;
  }
}/* namespace erizo */
<|MERGE_RESOLUTION|>--- conflicted
+++ resolved
@@ -61,7 +61,7 @@
     red.channels = 1;
     red.mediaType = VIDEO_TYPE;
     internalPayloadVector_.push_back(red);
-
+/*
     RtpMap opus;
     opus.payloadType = OPUS_48000_PT;
     opus.encodingName = "opus";
@@ -69,7 +69,7 @@
     opus.channels = 2;
     opus.mediaType = AUDIO_TYPE;
     internalPayloadVector_.push_back(opus);
-/*
+
     RtpMap isac16;
     isac16.payloadType = ISAC_16000_PT;
     isac16.encodingName = "ISAC";
@@ -85,7 +85,7 @@
     isac32.channels = 1;
     isac32.mediaType = AUDIO_TYPE;
     internalPayloadVector_.push_back(isac32);
-
+*/
     RtpMap pcmu;
     pcmu.payloadType = PCMU_8000_PT;
     pcmu.encodingName = "PCMU";
@@ -93,7 +93,7 @@
     pcmu.channels = 1;
     pcmu.mediaType = AUDIO_TYPE;
     internalPayloadVector_.push_back(pcmu);
-
+/*
     RtpMap pcma;
     pcma.payloadType = PCMA_8000_PT;
     pcma.encodingName = "PCMA";
@@ -163,11 +163,8 @@
   std::string SdpInfo::getSdp() {
     char* msidtemp = static_cast<char*>(malloc(10));
     gen_random(msidtemp,10);
-<<<<<<< HEAD
-=======
 
     printf("Getting SDP\n");
->>>>>>> c63db824
 
     std::ostringstream sdp;
     sdp << "v=0\n" << "o=- 0 0 IN IP4 127.0.0.1\n" << "s=\n" << "t=0 0\n";
@@ -204,15 +201,9 @@
         if (!printedAudio) {
           sdp << "m=audio " << cand.hostPort
             << " RTP/" << (profile==SAVPF?"SAVPF ":"AVPF ");// << "103 104 0 8 106 105 13 126\n"
-<<<<<<< HEAD
-          for (unsigned int it =0; it<payloadVector_.size(); it++){
-            const RtpMap& payload_info = payloadVector_[it];
-            if (payload_info.mediaType == AUDIO_TYPE && payload_info.payloadType == 0)
-=======
           for (unsigned int it =0; it<internalPayloadVector_.size(); it++){
             const RtpMap& payload_info = internalPayloadVector_[it];
             if (payload_info.mediaType == AUDIO_TYPE)
->>>>>>> c63db824
               sdp << payload_info.payloadType <<" ";
 
           }
@@ -241,14 +232,10 @@
     if (printedAudio) {
       sdp << "a=ice-ufrag:" << iceUsername_ << endl;
       sdp << "a=ice-pwd:" << icePassword_ << endl;
-<<<<<<< HEAD
-      sdp << "a=ice-options:google-ice" <<endl;
-=======
       //sdp << "a=ice-options:google-ice" << endl;
       if (isFingerprint) {
         sdp << "a=fingerprint:sha-256 "<< fingerprint << endl;
       }
->>>>>>> c63db824
       sdp << "a=sendrecv" << endl;
       sdp << "a=mid:audio\n";
       if (isRtcpMux)
@@ -262,14 +249,6 @@
         }
       }
 
-<<<<<<< HEAD
-      for (unsigned int it = 0; it < payloadVector_.size(); it++) {
-        const RtpMap& rtp = payloadVector_[it];
-        if (rtp.mediaType==AUDIO_TYPE && rtp.payloadType == 0)
-          sdp << "a=rtpmap:"<<rtp.payloadType << " " << rtp.encodingName << "/"
-            << rtp.clockRate <<"\n";
-      }
-=======
       for (unsigned int it = 0; it < internalPayloadVector_.size(); it++) {
         const RtpMap& rtp = internalPayloadVector_[it];
         if (rtp.mediaType==AUDIO_TYPE) {
@@ -286,7 +265,6 @@
         }
       }
       sdp << "a=maxptime:60" << endl;
->>>>>>> c63db824
       sdp << "a=ssrc:" << audioSsrc << " cname:o/i14u9pJrxRKAsu" << endl<<
         "a=ssrc:"<< audioSsrc << " msid:"<< msidtemp << " a0"<< endl<<
         "a=ssrc:"<< audioSsrc << " mslabel:"<< msidtemp << endl<<
@@ -347,9 +325,6 @@
     if (printedVideo) {
       sdp << "a=ice-ufrag:" << iceUsername_ << endl;
       sdp << "a=ice-pwd:" << icePassword_ << endl;
-<<<<<<< HEAD
-      sdp << "a=ice-options:google-ice" <<endl;
-=======
       //sdp << "a=ice-options:google-ice" << endl;
 
       sdp << "a=extmap:2 urn:ietf:params:rtp-hdrext:toffset" << endl;
@@ -358,7 +333,6 @@
       if (isFingerprint) {
         sdp << "a=fingerprint:sha-256 "<< fingerprint << endl;
       }
->>>>>>> c63db824
       sdp << "a=sendrecv" << endl;
       sdp << "a=mid:video\n";
       if (isRtcpMux)
@@ -372,16 +346,6 @@
         }
       }
 
-<<<<<<< HEAD
-      for (unsigned int it = 0; it < payloadVector_.size(); it++) {
-        const RtpMap& rtp = payloadVector_[it];
-        if (rtp.mediaType==VIDEO_TYPE)
-        {
-          if(rtp.payloadType == 100){
-            sdp << "a=rtpmap:"<<rtp.payloadType << " " << rtp.encodingName << "/"
-              << rtp.clockRate <<"\n";
-            sdp << "a=rtcp-fb:100 ccm fir\n" <<  "a=rtcp-fb:100 nack\n"; 
-=======
       for (unsigned int it = 0; it < internalPayloadVector_.size(); it++) {
         const RtpMap& rtp = internalPayloadVector_[it];
           if (rtp.mediaType==VIDEO_TYPE)
@@ -390,7 +354,6 @@
               << rtp.clockRate <<"\n";
           if(rtp.encodingName == "VP8"){
             sdp << "a=rtcp-fb:"<< rtp.payloadType<<" ccm fir\na=rtcp-fb:"<< rtp.payloadType<<" nack\na=rtcp-fb:"<< rtp.payloadType<<" goog-remb\n";
->>>>>>> c63db824
           }
         }
       }
