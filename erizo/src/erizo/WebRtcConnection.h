#ifndef WEBRTCCONNECTION_H_
#define WEBRTCCONNECTION_H_

#include <string>
#include <queue>
#include <boost/thread/mutex.hpp>
#include <boost/thread.hpp>

#include "SrtpChannel.h"
#include "SdpInfo.h"
#include "MediaDefinitions.h"
#include "Transport.h"

namespace erizo {

class Transport;
class TransportListener;

/**
 * States of ICE
 */
enum WebRTCState {
	INITIAL, STARTED, READY, FINISHED, FAILED
};

class WebRtcConnectionStateListener {
public:
	virtual ~WebRtcConnectionStateListener() {
	}
	;
	virtual void connectionStateChanged(WebRTCState newState)=0;

};

/**
 * A WebRTC Connection. This class represents a WebRTC Connection that can be established with other peers via a SDP negotiation
 * it comprises all the necessary Transport components.
 */
<<<<<<< HEAD
class WebRtcConnection: public MediaSink, public MediaSource, public NiceReceiver, public FeedbackSink, public FeedbackSource {
=======
class WebRtcConnection: public MediaSink, public MediaSource, public FeedbackSink, public FeedbackSource, public TransportListener {
>>>>>>> c63db824
public:
	/**
	 * Constructor.
	 * Constructs an empty WebRTCConnection without any configuration.
	 */
	WebRtcConnection();
	/**
	 * Destructor.
	 */
	virtual ~WebRtcConnection();
	/**
	 * Inits the WebConnection by starting ICE Candidate Gathering.
	 * @return True if the candidates are gathered.
	 */
	bool init();
	/**
	 * Closes the webRTC connection.
	 * The object cannot be used after this call.
	 */
	void close();
  void closeSink();
  void closeSource();
	/**
	 * Sets the SDP of the remote peer.
	 * @param sdp The SDP.
	 * @return true if the SDP was received correctly.
	 */
	bool setRemoteSdp(const std::string &sdp);
	/**
	 * Obtains the local SDP.
	 * @return The SDP as a string.
	 */
	std::string getLocalSdp();

	int deliverAudioData(char* buf, int len);
	int deliverVideoData(char* buf, int len);

<<<<<<< HEAD
	/**
	 * Method to Receive data from a NiceConnection
	 * @param buf The data buffer
	 * @param len The length of the buffer
	 * @param nice The NiceConnection orgi
	 * @return
	 */
	int receiveNiceData(char* buf, int len, NiceConnection *nice);
=======
    int deliverFeedback(char* buf, int len);
>>>>>>> c63db824


  int deliverFeedback(char* buf, int len);

	/**
	 * Sends a FIR Packet (RFC 5104) asking for a keyframe
	 * @return the size of the data sent
	 */
	int sendFirPacket();

	void setWebRTCConnectionStateListener(
			WebRtcConnectionStateListener* listener);
	/**
	 * Gets the current state of the Ice Connection
	 * @return
	 */
	WebRTCState getCurrentState();

	void writeSsrc(char* buf, int len, int ssrc);

	void onTransportData(char* buf, int len, Transport *transport);

	void updateState(TransportState state, Transport * transport);

	void queueData(int comp, const char* data, int len, Transport *transport);

private:
	SdpInfo remoteSdp_;
	SdpInfo localSdp_;
<<<<<<< HEAD
	NiceConnection* videoNice_;
	SrtpChannel* audioSrtp_;
	SrtpChannel* videoSrtp_;
	IceState globalIceState_;
=======

	WebRTCState globalState_;
>>>>>>> c63db824

	int video_, audio_, bundle_, sequenceNumberFIR_;
	boost::mutex writeMutex_, receiveAudioMutex_, receiveVideoMutex_, updateStateMutex_;
	boost::thread send_Thread_;
	std::queue<dataPacket> sendQueue_;
	WebRtcConnectionStateListener* connStateListener_;
	Transport *videoTransport_, *audioTransport_;
	char *deliverMediaBuffer_;

	bool sending_;
	void sendLoop();

};

} /* namespace erizo */
#endif /* WEBRTCCONNECTION_H_ */<|MERGE_RESOLUTION|>--- conflicted
+++ resolved
@@ -36,11 +36,7 @@
  * A WebRTC Connection. This class represents a WebRTC Connection that can be established with other peers via a SDP negotiation
  * it comprises all the necessary Transport components.
  */
-<<<<<<< HEAD
-class WebRtcConnection: public MediaSink, public MediaSource, public NiceReceiver, public FeedbackSink, public FeedbackSource {
-=======
 class WebRtcConnection: public MediaSink, public MediaSource, public FeedbackSink, public FeedbackSource, public TransportListener {
->>>>>>> c63db824
 public:
 	/**
 	 * Constructor.
@@ -78,21 +74,7 @@
 	int deliverAudioData(char* buf, int len);
 	int deliverVideoData(char* buf, int len);
 
-<<<<<<< HEAD
-	/**
-	 * Method to Receive data from a NiceConnection
-	 * @param buf The data buffer
-	 * @param len The length of the buffer
-	 * @param nice The NiceConnection orgi
-	 * @return
-	 */
-	int receiveNiceData(char* buf, int len, NiceConnection *nice);
-=======
     int deliverFeedback(char* buf, int len);
->>>>>>> c63db824
-
-
-  int deliverFeedback(char* buf, int len);
 
 	/**
 	 * Sends a FIR Packet (RFC 5104) asking for a keyframe
@@ -119,15 +101,8 @@
 private:
 	SdpInfo remoteSdp_;
 	SdpInfo localSdp_;
-<<<<<<< HEAD
-	NiceConnection* videoNice_;
-	SrtpChannel* audioSrtp_;
-	SrtpChannel* videoSrtp_;
-	IceState globalIceState_;
-=======
 
 	WebRTCState globalState_;
->>>>>>> c63db824
 
 	int video_, audio_, bundle_, sequenceNumberFIR_;
 	boost::mutex writeMutex_, receiveAudioMutex_, receiveVideoMutex_, updateStateMutex_;
