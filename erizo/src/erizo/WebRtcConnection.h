#ifndef WEBRTCCONNECTION_H_
#define WEBRTCCONNECTION_H_

#include <string>
#include <queue>
#include <boost/thread/mutex.hpp>
#include <boost/thread.hpp>

#include "logger.h"
#include "SdpInfo.h"
#include "MediaDefinitions.h"
#include "Transport.h"
#include "Stats.h"
#include "rtp/webrtc/fec_receiver_impl.h"

namespace erizo {

class Transport;
class TransportListener;

/**
 * WebRTC Events
 */
enum WebRTCEvent {
  CONN_INITIAL = 101, CONN_STARTED = 102, CONN_READY = 103, CONN_FINISHED = 104, CONN_CANDIDATE = 201, CONN_SDP = 202,
  CONN_FAILED = 500
};

class WebRtcConnectionEventListener {
public:
    virtual ~WebRtcConnectionEventListener() {
    }
    ;
    virtual void notifyEvent(WebRTCEvent newEvent, const std::string& message)=0;

};

class WebRtcConnectionStatsListener {
public:
    virtual ~WebRtcConnectionStatsListener() {
    }
    ;
    virtual void notifyStats(const std::string& message)=0;
};
/**
 * A WebRTC Connection. This class represents a WebRTC Connection that can be established with other peers via a SDP negotiation
 * it comprises all the necessary Transport components.
 */
<<<<<<< HEAD
class WebRtcConnection: public MediaSink, public MediaSource, public FeedbackSink, public FeedbackSource, public TransportListener {
    DECLARE_LOGGER();
=======
class WebRtcConnection: public MediaSink, public MediaSource, public FeedbackSink, public FeedbackSource, public TransportListener, public webrtc::RtpData {
	DECLARE_LOGGER();
>>>>>>> c0db5409
public:
    /**
     * Constructor.
     * Constructs an empty WebRTCConnection without any configuration.
     */
    WebRtcConnection(bool audioEnabled, bool videoEnabled, const std::string &stunServer, int stunPort, int minPort, int maxPort);
    /**
     * Destructor.
     */
    virtual ~WebRtcConnection();
    /**
     * Inits the WebConnection by starting ICE Candidate Gathering.
     * @return True if the candidates are gathered.
     */
    bool init();
    void close();
    /**
     * Sets the SDP of the remote peer.
     * @param sdp The SDP.
     * @return true if the SDP was received correctly.
     */
    bool setRemoteSdp(const std::string &sdp);

    /**
     * Add new remote candidate (from remote peer).
     * @param sdp The candidate in SDP format.
     * @return true if the SDP was received correctly.
     */
    bool addRemoteCandidate(const std::string &mid, const std::string &sdp);
    /**
     * Obtains the local SDP.
     * @return The SDP as a string.
     */
    std::string getLocalSdp();

    int deliverAudioData(char* buf, int len);
    int deliverVideoData(char* buf, int len);

    int deliverFeedback(char* buf, int len);

    /**
     * Sends a FIR Packet (RFC 5104) asking for a keyframe
     * @return the size of the data sent
     */
    int sendFirPacket();
  
  /**
   * Sets the Event Listener for this WebRtcConnection
   */

    inline void setWebRtcConnectionEventListener(
            WebRtcConnectionEventListener* listener){
    this->connEventListener_ = listener;
  }
    
  /**
   * Sets the Stats Listener for this WebRtcConnection
   */
  inline void setWebRtcConnectionStatsListener(
            WebRtcConnectionStatsListener* listener){
    this->statsListener_ = listener;
    this->thisStats_.setPeriodicStats(STATS_INTERVAL, listener);
  }
    /**
     * Gets the current state of the Ice Connection
     * @return
     */
    WebRTCEvent getCurrentState();

    void onTransportData(char* buf, int len, Transport *transport);

    void updateState(TransportState state, Transport * transport);

    void queueData(int comp, const char* data, int len, Transport *transport);

    void onCandidate(const std::string& sdp, Transport *transport);


    // webrtc::RtpHeader overrides.
    int32_t OnReceivedPayloadData(const uint8_t* payloadData, const uint16_t payloadSize,const webrtc::WebRtcRTPHeader* rtpHeader);
    bool OnRecoveredPacket(const uint8_t* packet, int packet_length);

private:
  static const int STATS_INTERVAL = 5000;
    SdpInfo remoteSdp_;
    SdpInfo localSdp_;

  Stats thisStats_;

	WebRTCEvent globalState_;

<<<<<<< HEAD
  int bundle_, sequenceNumberFIR_;
  boost::mutex writeMutex_, receiveVideoMutex_, updateStateMutex_;
=======
    int bundle_, sequenceNumberFIR_;
    boost::mutex receiveVideoMutex_, updateStateMutex_;
>>>>>>> c0db5409
	boost::thread send_Thread_;
	std::queue<dataPacket> sendQueue_;
	WebRtcConnectionEventListener* connEventListener_;
  WebRtcConnectionStatsListener* statsListener_;
	Transport *videoTransport_, *audioTransport_;

  bool sending_;
	void sendLoop();
	void writeSsrc(char* buf, int len, unsigned int ssrc);
  void processRtcpHeaders(char* buf, int len, unsigned int ssrc);
	int deliverAudioData_(char* buf, int len);
	int deliverVideoData_(char* buf, int len);
  int deliverFeedback_(char* buf, int len);
  std::string getJSONCandidate(const std::string& mid, const std::string& sdp);

  
    bool audioEnabled_;
    bool videoEnabled_;

    int stunPort_, minPort_, maxPort_;
    std::string stunServer_;

<<<<<<< HEAD
    boost::condition_variable cond_;

=======
	boost::condition_variable cond_;
    webrtc::FecReceiverImpl fec_receiver_;
>>>>>>> c0db5409
};

} /* namespace erizo */
#endif /* WEBRTCCONNECTION_H_ */<|MERGE_RESOLUTION|>--- conflicted
+++ resolved
@@ -46,13 +46,8 @@
  * A WebRTC Connection. This class represents a WebRTC Connection that can be established with other peers via a SDP negotiation
  * it comprises all the necessary Transport components.
  */
-<<<<<<< HEAD
-class WebRtcConnection: public MediaSink, public MediaSource, public FeedbackSink, public FeedbackSource, public TransportListener {
-    DECLARE_LOGGER();
-=======
 class WebRtcConnection: public MediaSink, public MediaSource, public FeedbackSink, public FeedbackSource, public TransportListener, public webrtc::RtpData {
 	DECLARE_LOGGER();
->>>>>>> c0db5409
 public:
     /**
      * Constructor.
@@ -144,14 +139,9 @@
 
 	WebRTCEvent globalState_;
 
-<<<<<<< HEAD
   int bundle_, sequenceNumberFIR_;
-  boost::mutex writeMutex_, receiveVideoMutex_, updateStateMutex_;
-=======
-    int bundle_, sequenceNumberFIR_;
-    boost::mutex receiveVideoMutex_, updateStateMutex_;
->>>>>>> c0db5409
-	boost::thread send_Thread_;
+  boost::mutex receiveVideoMutex_, updateStateMutex_;
+  boost::thread send_Thread_;
 	std::queue<dataPacket> sendQueue_;
 	WebRtcConnectionEventListener* connEventListener_;
   WebRtcConnectionStatsListener* statsListener_;
@@ -173,13 +163,8 @@
     int stunPort_, minPort_, maxPort_;
     std::string stunServer_;
 
-<<<<<<< HEAD
-    boost::condition_variable cond_;
-
-=======
 	boost::condition_variable cond_;
-    webrtc::FecReceiverImpl fec_receiver_;
->>>>>>> c0db5409
+  webrtc::FecReceiverImpl fec_receiver_;
 };
 
 } /* namespace erizo */
