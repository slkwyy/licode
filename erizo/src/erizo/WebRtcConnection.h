--- conflicted
+++ resolved
@@ -131,30 +131,10 @@
 
   Stats thisStats_;
 
-<<<<<<< HEAD
-    WebRTCEvent globalState_;
-
-    int video_, audio_, bundle_, sequenceNumberFIR_;
-    boost::mutex writeMutex_, receiveAudioMutex_, receiveVideoMutex_, updateStateMutex_;
-    boost::thread send_Thread_;
-    std::queue<dataPacket> sendQueue_;
-    WebRtcConnectionEventListener* connEventListener_;
-    WebRtcConnectionStatsListener* statsListener_;
-    Transport *videoTransport_, *audioTransport_;
-    char deliverMediaBuffer_[3000];
-    bool sending_, closed_;
-    void sendLoop();
-    void writeSsrc(char* buf, int len, unsigned int ssrc);
-    void processRtcpHeaders(char* buf, int len, unsigned int ssrc);
-    int deliverAudioData_(char* buf, int len);
-    int deliverVideoData_(char* buf, int len);
-    int deliverFeedback_(char* buf, int len);
-    std::string getJSONCandidate(const std::string& mid, const std::string& sdp);
-=======
 	WebRTCEvent globalState_;
 
-    int bundle_, sequenceNumberFIR_;
-    boost::mutex writeMutex_, receiveVideoMutex_, updateStateMutex_;
+  int bundle_, sequenceNumberFIR_;
+  boost::mutex writeMutex_, receiveVideoMutex_, updateStateMutex_;
 	boost::thread send_Thread_;
 	std::queue<dataPacket> sendQueue_;
 	WebRtcConnectionEventListener* connEventListener_;
@@ -162,14 +142,14 @@
 	Transport *videoTransport_, *audioTransport_;
 	char deliverMediaBuffer_[3000];
 
-    bool sending_;
+  bool sending_;
 	void sendLoop();
 	void writeSsrc(char* buf, int len, unsigned int ssrc);
   void processRtcpHeaders(char* buf, int len, unsigned int ssrc);
 	int deliverAudioData_(char* buf, int len);
 	int deliverVideoData_(char* buf, int len);
   int deliverFeedback_(char* buf, int len);
->>>>>>> e3434d7a
+  std::string getJSONCandidate(const std::string& mid, const std::string& sdp);
 
   
     bool audioEnabled_;
