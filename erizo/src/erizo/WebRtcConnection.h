#ifndef WEBRTCCONNECTION_H_
#define WEBRTCCONNECTION_H_

#include <string>
#include <queue>
#include <boost/thread/mutex.hpp>
#include <boost/thread.hpp>

#include "logger.h"

#include "SrtpChannel.h"
#include "SdpInfo.h"
#include "MediaDefinitions.h"
#include "Transport.h"
#include "Stats.h"

namespace erizo {

class Transport;
class TransportListener;

/**
 * WebRTC Events
 */
enum WebRTCEvent {
  CONN_INITIAL = 101, CONN_STARTED = 102, CONN_READY = 103, CONN_FINISHED = 104, CONN_CANDIDATE = 201, CONN_SDP = 202,
  CONN_FAILED = 500
};

class WebRtcConnectionEventListener {
public:
    virtual ~WebRtcConnectionEventListener() {
    }
    ;
    virtual void notifyEvent(WebRTCEvent newEvent, const std::string& message)=0;

};

class WebRtcConnectionStatsListener {
public:
    virtual ~WebRtcConnectionStatsListener() {
    }
    ;
    virtual void notifyStats(const std::string& message)=0;
};
/**
 * A WebRTC Connection. This class represents a WebRTC Connection that can be established with other peers via a SDP negotiation
 * it comprises all the necessary Transport components.
 */
class WebRtcConnection: public MediaSink, public MediaSource, public FeedbackSink, public FeedbackSource, public TransportListener {
    DECLARE_LOGGER();
public:
<<<<<<< HEAD
    /**
     * Constructor.
     * Constructs an empty WebRTCConnection without any configuration.
     */
    WebRtcConnection(bool audioEnabled, bool videoEnabled, const std::string &stunServer, int stunPort, int minPort, int maxPort);
    /**
     * Destructor.
     */
    virtual ~WebRtcConnection();
    /**
     * Inits the WebConnection by starting ICE Candidate Gathering.
     * @return True if the candidates are gathered.
     */
    bool init();
    /**
     * Sets the SDP of the remote peer.
     * @param sdp The SDP.
     * @return true if the SDP was received correctly.
     */
    bool setRemoteSdp(const std::string &sdp);

    /**
     * Add new remote candidate (from remote peer).
     * @param sdp The candidate in SDP format.
     * @return true if the SDP was received correctly.
     */
    bool addRemoteCandidate(const std::string &mid, const std::string &sdp);
    /**
     * Obtains the local SDP.
     * @return The SDP as a string.
     */
    std::string getLocalSdp();

    int deliverAudioData(char* buf, int len);
    int deliverVideoData(char* buf, int len);

  int deliverFeedback(char* buf, int len);

    /**
     * Sends a FIR Packet (RFC 5104) asking for a keyframe
     * @return the size of the data sent
     */
    int sendFirPacket();
=======
	/**
	 * Constructor.
	 * Constructs an empty WebRTCConnection without any configuration.
	 */
	WebRtcConnection(bool audioEnabled, bool videoEnabled, const std::string &stunServer, int stunPort, int minPort, int maxPort);
	/**
	 * Destructor.
	 */
	virtual ~WebRtcConnection();

	/**
	 * Inits the WebConnection by starting ICE Candidate Gathering.
	 * @return True if the candidates are gathered.
	 */
	bool init();
  void close();
	/**
	 * Sets the SDP of the remote peer.
	 * @param sdp The SDP.
	 * @return true if the SDP was received correctly.
	 */
	bool setRemoteSdp(const std::string &sdp);
	/**
	 * Obtains the local SDP.
	 * @return The SDP as a string.
	 */
	std::string getLocalSdp();

	/**
	 * Sends a FIR Packet (RFC 5104) asking for a keyframe
	 * @return the size of the data sent
	 */
	int sendFirPacket();
>>>>>>> 7d03db9e
  
  /**
   * Sets the Event Listener for this WebRtcConnection
   */

    inline void setWebRtcConnectionEventListener(
            WebRtcConnectionEventListener* listener){
    this->connEventListener_ = listener;
  }
    
  /**
   * Sets the Stats Listener for this WebRtcConnection
   */
  inline void setWebRtcConnectionStatsListener(
            WebRtcConnectionStatsListener* listener){
    this->statsListener_ = listener;
    this->thisStats_.setPeriodicStats(STATS_INTERVAL, listener);
  }
    /**
     * Gets the current state of the Ice Connection
     * @return
     */
    WebRTCEvent getCurrentState();

    void onTransportData(char* buf, int len, Transport *transport);

    void updateState(TransportState state, Transport * transport);

    void queueData(int comp, const char* data, int len, Transport *transport);

    void onCandidate(const std::string& sdp, Transport *transport);

private:
  static const int STATS_INTERVAL = 5000;
    SdpInfo remoteSdp_;
    SdpInfo localSdp_;

  Stats thisStats_;

    WebRTCEvent globalState_;

    int video_, audio_, bundle_, sequenceNumberFIR_;
    boost::mutex writeMutex_, receiveAudioMutex_, receiveVideoMutex_, updateStateMutex_;
    boost::thread send_Thread_;
    std::queue<dataPacket> sendQueue_;
    WebRtcConnectionEventListener* connEventListener_;
  WebRtcConnectionStatsListener* statsListener_;
<<<<<<< HEAD
    Transport *videoTransport_, *audioTransport_;
    char deliverMediaBuffer_[3000];

    volatile bool sending_;
    void sendLoop();
    void writeSsrc(char* buf, int len, unsigned int ssrc);
    void processRtcpHeaders(char* buf, int len, unsigned int ssrc);
    std::string getJSONCandidate(const std::string& mid, const std::string& sdp);
=======
	Transport *videoTransport_, *audioTransport_;
	char deliverMediaBuffer_[3000];

	bool sending_, closed_;
	void sendLoop();
	void writeSsrc(char* buf, int len, unsigned int ssrc);
  void processRtcpHeaders(char* buf, int len, unsigned int ssrc);
	int deliverAudioData_(char* buf, int len);
	int deliverVideoData_(char* buf, int len);
  int deliverFeedback_(char* buf, int len);

>>>>>>> 7d03db9e
  
    bool audioEnabled_;
    bool videoEnabled_;

    int stunPort_, minPort_, maxPort_;
    std::string stunServer_;

    boost::condition_variable cond_;

};

} /* namespace erizo */
#endif /* WEBRTCCONNECTION_H_ */<|MERGE_RESOLUTION|>--- conflicted
+++ resolved
@@ -50,7 +50,6 @@
 class WebRtcConnection: public MediaSink, public MediaSource, public FeedbackSink, public FeedbackSource, public TransportListener {
     DECLARE_LOGGER();
 public:
-<<<<<<< HEAD
     /**
      * Constructor.
      * Constructs an empty WebRTCConnection without any configuration.
@@ -65,6 +64,7 @@
      * @return True if the candidates are gathered.
      */
     bool init();
+    void close();
     /**
      * Sets the SDP of the remote peer.
      * @param sdp The SDP.
@@ -87,48 +87,13 @@
     int deliverAudioData(char* buf, int len);
     int deliverVideoData(char* buf, int len);
 
-  int deliverFeedback(char* buf, int len);
+    int deliverFeedback(char* buf, int len);
 
     /**
      * Sends a FIR Packet (RFC 5104) asking for a keyframe
      * @return the size of the data sent
      */
     int sendFirPacket();
-=======
-	/**
-	 * Constructor.
-	 * Constructs an empty WebRTCConnection without any configuration.
-	 */
-	WebRtcConnection(bool audioEnabled, bool videoEnabled, const std::string &stunServer, int stunPort, int minPort, int maxPort);
-	/**
-	 * Destructor.
-	 */
-	virtual ~WebRtcConnection();
-
-	/**
-	 * Inits the WebConnection by starting ICE Candidate Gathering.
-	 * @return True if the candidates are gathered.
-	 */
-	bool init();
-  void close();
-	/**
-	 * Sets the SDP of the remote peer.
-	 * @param sdp The SDP.
-	 * @return true if the SDP was received correctly.
-	 */
-	bool setRemoteSdp(const std::string &sdp);
-	/**
-	 * Obtains the local SDP.
-	 * @return The SDP as a string.
-	 */
-	std::string getLocalSdp();
-
-	/**
-	 * Sends a FIR Packet (RFC 5104) asking for a keyframe
-	 * @return the size of the data sent
-	 */
-	int sendFirPacket();
->>>>>>> 7d03db9e
   
   /**
    * Sets the Event Listener for this WebRtcConnection
@@ -175,29 +140,18 @@
     boost::thread send_Thread_;
     std::queue<dataPacket> sendQueue_;
     WebRtcConnectionEventListener* connEventListener_;
-  WebRtcConnectionStatsListener* statsListener_;
-<<<<<<< HEAD
+    WebRtcConnectionStatsListener* statsListener_;
     Transport *videoTransport_, *audioTransport_;
     char deliverMediaBuffer_[3000];
-
-    volatile bool sending_;
+    bool sending_, closed_;
     void sendLoop();
     void writeSsrc(char* buf, int len, unsigned int ssrc);
     void processRtcpHeaders(char* buf, int len, unsigned int ssrc);
+    int deliverAudioData_(char* buf, int len);
+    int deliverVideoData_(char* buf, int len);
+    int deliverFeedback_(char* buf, int len);
     std::string getJSONCandidate(const std::string& mid, const std::string& sdp);
-=======
-	Transport *videoTransport_, *audioTransport_;
-	char deliverMediaBuffer_[3000];
 
-	bool sending_, closed_;
-	void sendLoop();
-	void writeSsrc(char* buf, int len, unsigned int ssrc);
-  void processRtcpHeaders(char* buf, int len, unsigned int ssrc);
-	int deliverAudioData_(char* buf, int len);
-	int deliverVideoData_(char* buf, int len);
-  int deliverFeedback_(char* buf, int len);
-
->>>>>>> 7d03db9e
   
     bool audioEnabled_;
     bool videoEnabled_;
