/*
 * WebRTCConnection.cpp
 */

#include <cstdio>

#include "WebRtcConnection.h"
#include "DtlsTransport.h"
#include "SdesTransport.h"

#include "SdpInfo.h"
#include "rtputils.h"

namespace erizo {

  WebRtcConnection::WebRtcConnection() {

    printf("WebRtcConnection constructor\n");
    video_ = 0;
    audio_ = 0;
    sequenceNumberFIR_ = 0;
    bundle_ = false;
    this->setVideoSinkSSRC(55543);
    this->setAudioSinkSSRC(44444);
    videoSink_ = NULL;
    audioSink_ = NULL;
<<<<<<< HEAD
    audioSrtp_ = NULL;
    videoSrtp_ = NULL;
    videoNice_ = NULL;
    fbSink_ = NULL;
    sourcefbSink_ = this;
    sinkfbSource_ = this;
     
    globalIceState_ = INITIAL;
=======
    fbSink_ = NULL;
    sourcefbSink_ = this;
    sinkfbSource_ = this;

    globalState_ = INITIAL;
>>>>>>> c63db824
    connStateListener_ = NULL;

    sending_ = true;
    send_Thread_ = boost::thread(&WebRtcConnection::sendLoop, this);

    videoTransport_ = NULL;
    audioTransport_ = NULL;

<<<<<<< HEAD
=======
    deliverMediaBuffer_ = (char*)malloc(3000);

    printf("WebRtcConnection constructor end\n");

>>>>>>> c63db824
  }

  WebRtcConnection::~WebRtcConnection() {

    this->close();
    free(deliverMediaBuffer_);
  }

  bool WebRtcConnection::init() {
<<<<<<< HEAD
    videoNice_->start();
=======
>>>>>>> c63db824
    return true;
  }

  void WebRtcConnection::close() {
<<<<<<< HEAD
    fbSink_ = NULL;
    if (sending != false) {
      sending = false;
      send_Thread_.join();
    }
    if (audio_) {
      if (audioSrtp_ != NULL)
        delete audioSrtp_;
        audioSrtp_=NULL;
    }
    if (video_) {
      if (videoNice_ != NULL) {
        videoNice_->close();
        videoNice_->join();
        delete videoNice_;
        videoNice_ = NULL;
      }
      if (videoSrtp_ != NULL)
        delete videoSrtp_;
      videoSrtp_ = NULL;
=======
    if (videoTransport_ != NULL) {
      videoTransport_->close();
    }
    if (audioTransport_ != NULL) {
      audioTransport_->close();
    }
    if (sending_ != false) {
      sending_ = false;
      send_Thread_.join();
>>>>>>> c63db824
    }
  }

  void WebRtcConnection::closeSink(){
    this->close();
  }

  void WebRtcConnection::closeSource(){
    this->close();
  }

  bool WebRtcConnection::setRemoteSdp(const std::string &sdp) {
    printf("Set Remote SDP\n %s", sdp.c_str());
    remoteSdp_.initWithSdp(sdp);
<<<<<<< HEAD
    std::vector<CryptoInfo> crypto_remote = remoteSdp_.getCryptoInfos();
=======
    //std::vector<CryptoInfo> crypto_remote = remoteSdp_.getCryptoInfos();
>>>>>>> c63db824
    video_ = (remoteSdp_.videoSsrc==0?false:true);
    audio_ = (remoteSdp_.audioSsrc==0?false:true);

    CryptoInfo cryptLocal_video;
    CryptoInfo cryptLocal_audio;
    CryptoInfo cryptRemote_video;
    CryptoInfo cryptRemote_audio;

    bundle_ = remoteSdp_.isBundle;
    printf("Is bundle? %d %d \n", bundle_, true);
    std::vector<RtpMap> payloadRemote = remoteSdp_.getPayloadInfos();
    localSdp_.getPayloadInfos() = remoteSdp_.getPayloadInfos();
    localSdp_.isBundle = bundle_;
    localSdp_.isRtcpMux = remoteSdp_.isRtcpMux;

<<<<<<< HEAD
    printf("Video %d videossrc %u Audio %d audio ssrc %u Bundle %d ", video_, remoteSdp_.videoSsrc, audio_, remoteSdp_.audioSsrc,  bundle_);

      if(remoteSdp_.profile == SAVPF){
        videoSrtp_ = new SrtpChannel();
        CryptoInfo crytpv;
        crytpv.cipherSuite = std::string("AES_CM_128_HMAC_SHA1_80");
        crytpv.mediaType = VIDEO_TYPE;
        std::string keyv = SrtpChannel::generateBase64Key();
        crytpv.keyParams = keyv;
        crytpv.tag = 1;
        localSdp_.addCrypto(crytpv);
        //		audioSrtp_ = new SrtpChannel();
        CryptoInfo crytpa;
        crytpa.cipherSuite = std::string("AES_CM_128_HMAC_SHA1_80");
        crytpa.mediaType = AUDIO_TYPE;
        crytpa.tag = 1;
        //		std::string keya = SrtpChannel::generateBase64Key();
        crytpa.keyParams = keyv;
        localSdp_.addCrypto(crytpa);
      }

      localSdp_.videoSsrc = this->getVideoSinkSSRC();
      localSdp_.audioSsrc = this->getAudioSinkSSRC();

    std::vector<CryptoInfo> crypto_local = localSdp_.getCryptoInfos();

    for (unsigned int it = 0; it < crypto_remote.size(); it++) {
      CryptoInfo cryptemp = crypto_remote[it];
      if (cryptemp.mediaType == VIDEO_TYPE
          && !cryptemp.cipherSuite.compare("AES_CM_128_HMAC_SHA1_80")) {
        video_ = true;
        cryptRemote_video = cryptemp;
      } else if (cryptemp.mediaType == AUDIO_TYPE
          && !cryptemp.cipherSuite.compare("AES_CM_128_HMAC_SHA1_80")) {
        audio_ = true;
        cryptRemote_audio = cryptemp;
      }
    }
    for (unsigned int it = 0; it < crypto_local.size(); it++) {
      CryptoInfo cryptemp = crypto_local[it];
      if (cryptemp.mediaType == VIDEO_TYPE
          && !cryptemp.cipherSuite.compare("AES_CM_128_HMAC_SHA1_80")) {
        cryptLocal_video = cryptemp;
      } else if (cryptemp.mediaType == AUDIO_TYPE
          && !cryptemp.cipherSuite.compare("AES_CM_128_HMAC_SHA1_80")) {
        cryptLocal_audio = cryptemp;
      }
    }
   videoNice_->setRemoteCandidates(remoteSdp_.getCandidateInfos());
  this->setVideoSourceSSRC(remoteSdp_.videoSsrc);
  this->setAudioSourceSSRC(remoteSdp_.audioSsrc);
  videoSrtp_->setRtpParams((char*) cryptLocal_video.keyParams.c_str(),
          (char*) cryptRemote_video.keyParams.c_str());
   videoSrtp_->setRtcpParams((char*) cryptLocal_video.keyParams.c_str(),
          (char*) cryptRemote_video.keyParams.c_str());
      //		audioSrtp_->setRtpParams((char*)cryptLocal_audio.keyParams.c_str(), (char*)cryptRemote_audio.keyParams.c_str());
=======
    printf("Video %d videossrc %u Audio %d audio ssrc %u Bundle %d \n", video_, remoteSdp_.videoSsrc, audio_, remoteSdp_.audioSsrc,  bundle_);

    printf("Setting SSRC to localSdp %u\n", this->getVideoSinkSSRC());
    localSdp_.videoSsrc = this->getVideoSinkSSRC();
    localSdp_.audioSsrc = this->getAudioSinkSSRC();

    this->setVideoSourceSSRC(remoteSdp_.videoSsrc);
    this->setAudioSourceSSRC(remoteSdp_.audioSsrc);

    if (remoteSdp_.profile == SAVPF) {
      if (remoteSdp_.isFingerprint) {
        // DTLS-SRTP
        if (remoteSdp_.hasVideo) {
          videoTransport_ = new DtlsTransport(VIDEO_TYPE, "", bundle_, remoteSdp_.isRtcpMux, this);
        }
        if (remoteSdp_.hasAudio) {
          audioTransport_ = new DtlsTransport(AUDIO_TYPE, "", bundle_, remoteSdp_.isRtcpMux, this);
        }
      } else {
        // SDES
        std::vector<CryptoInfo> crypto_remote = remoteSdp_.getCryptoInfos();
        for (unsigned int it = 0; it < crypto_remote.size(); it++) {
          CryptoInfo cryptemp = crypto_remote[it];
          if (cryptemp.mediaType == VIDEO_TYPE
              && !cryptemp.cipherSuite.compare("AES_CM_128_HMAC_SHA1_80")) {
            videoTransport_ = new SdesTransport(VIDEO_TYPE, "", bundle_, remoteSdp_.isRtcpMux, &cryptemp, this);
          } else if (!bundle_ && cryptemp.mediaType == AUDIO_TYPE
              && !cryptemp.cipherSuite.compare("AES_CM_128_HMAC_SHA1_80")) {
            audioTransport_ = new SdesTransport(AUDIO_TYPE, "", bundle_, remoteSdp_.isRtcpMux, &cryptemp, this);
          }
        }
      }
    }
>>>>>>> c63db824

    return true;
  }

  std::string WebRtcConnection::getLocalSdp() {
<<<<<<< HEAD
    std::vector<CandidateInfo> *cands;
      if (videoNice_->iceState > CANDIDATES_GATHERED) {
        cands = videoNice_->localCandidates;
        for (unsigned int it = 0; it < cands->size(); it++) {
          CandidateInfo cand = cands->at(it);
          cand.isBundle = bundle_;
          localSdp_.addCandidate(cand);
          cand.mediaType = AUDIO_TYPE;
          localSdp_.addCandidate(cand);
        }
      } else {
        printf("WARNING getting local sdp before it is ready!\n");
      }
=======
    printf("Getting SDP\n");
    if (videoTransport_ != NULL) {
        videoTransport_->processLocalSdp(&localSdp_);
    }
    printf("Video SDP done.\n");
    if (!bundle_ && audioTransport_ != NULL) {
        audioTransport_->processLocalSdp(&localSdp_);
    }
    printf("Audio SDP done.\n");
>>>>>>> c63db824
    localSdp_.profile = remoteSdp_.profile;
    return localSdp_.getSdp();
  }

  int WebRtcConnection::deliverAudioData(char* buf, int len) {
<<<<<<< HEAD
    boost::mutex::scoped_lock lock(receiveAudioMutex_);
    int res = -1;
    int length = len;

    if (bundle_){

      if (videoSrtp_ && videoNice_->iceState == READY) {

        rtcpheader *chead = reinterpret_cast<rtcpheader*> (buf);
        if (chead->packettype == 200 || chead->packettype == 201) {
          chead->ssrc=htonl(this->getAudioSinkSSRC());
          if(videoSrtp_->protectRtcp(buf, &length)<0)
            return length;
        }else{
          rtpheader* inHead = reinterpret_cast<rtpheader*> (buf);
          inHead->ssrc = htonl(this->getAudioSinkSSRC());
          if(videoSrtp_->protectRtp(buf, &length)<0)
            return length;
        }
      }
      if (length <= 10)
        return length;
      if (videoNice_->iceState == READY) {
        receiveVideoMutex_.lock();
        if (sendQueue_.size() < 1000) {
          dataPacket p_;
          memset(p_.data, 0, length);
          memcpy(p_.data, buf, length);

          p_.length = length;
          sendQueue_.push(p_);
        }
        receiveVideoMutex_.unlock();
      }
=======
    boost::mutex::scoped_lock lock(receiveAudioMutex_);
    writeSsrc(buf, len, this->getAudioSinkSSRC());
    if (bundle_){
      if (videoTransport_ != NULL) {
        videoTransport_->write(buf, len);
      }
    } else if (audioTransport_ != NULL) {
      audioTransport_->write(buf, len);
    }
    return len;
  }

  int WebRtcConnection::deliverVideoData(char* buf, int len) {
    boost::mutex::scoped_lock lock(receiveAudioMutex_);
    rtpheader *head = (rtpheader*) buf;
    
    if (head->payloadtype == RED_90000_PT) {
      int totalLength = 12;
    
      if (head->extension) {
        totalLength += ntohs(head->extensionlength)*4 + 4; // RTP Extension header
      }
      int rtpHeaderLength = totalLength;
      redheader *redhead = (redheader*) (buf + totalLength);

      //redhead->payloadtype = remoteSdp_.inOutPTMap[redhead->payloadtype];
      if (!remoteSdp_.supportPayloadType(head->payloadtype)) {
        while (redhead->follow) {
          totalLength += redhead->getLength() + 4; // RED header
          redhead = (redheader*) (buf + totalLength);
        }
        // Parse RED packet to VP8 packet.
        // Copy RTP header
        memcpy(deliverMediaBuffer_, buf, rtpHeaderLength);
        // Copy payload data
        memcpy(deliverMediaBuffer_ + totalLength, buf + totalLength + 1, len - totalLength - 1);
        // Copy payload type
        rtpheader *mediahead = (rtpheader*) deliverMediaBuffer_;
        mediahead->payloadtype = redhead->payloadtype;
        buf = deliverMediaBuffer_;
        len = len - 1 - totalLength + rtpHeaderLength;
      }
    }
    writeSsrc(buf, len, this->getVideoSinkSSRC());
    if (videoTransport_ != NULL) {
      videoTransport_->write(buf, len);
>>>>>>> c63db824
    }
    return len;
  }

<<<<<<< HEAD
  int WebRtcConnection::deliverVideoData(char* buf, int len) {

    int res = -1;
    int length = len;

    rtcpheader *chead = reinterpret_cast<rtcpheader*> (buf);
    if (chead->packettype == 200 || chead->packettype == 201) {
      chead->ssrc=htonl(this->getVideoSinkSSRC());
      if (videoSrtp_ && videoNice_->iceState == READY) {
        if(videoSrtp_->protectRtcp(buf, &length)<0)
          return length;
      }
    }
    else{
      rtpheader* inHead = reinterpret_cast<rtpheader*> (buf);
      inHead->ssrc = htonl(this->getVideoSinkSSRC());
      if (videoSrtp_ && videoNice_->iceState == READY) {
        if(videoSrtp_->protectRtp(buf, &length)<0)
          return length;
      }
    }
    if (length <= 10)
      return length;
    if (videoNice_->iceState == READY) {
      receiveVideoMutex_.lock();
      if (sendQueue_.size() < 1000) {
        dataPacket p_;
        memset(p_.data, 0, length);
        memcpy(p_.data, buf, length);
=======
  int WebRtcConnection::deliverFeedback(char* buf, int len){
    // Check where to send the feedback
    rtcpheader *chead = (rtcpheader*) buf;
    //writeSsrc(buf, len, ntohl(chead->ssrcsource));
    if (ntohl(chead->ssrcsource) == this->getVideoSourceSSRC()) {
      chead->ssrc=htonl(this->getVideoSinkSSRC());
    } else {
      chead->ssrc=htonl(this->getAudioSinkSSRC());
    }
>>>>>>> c63db824

    if (bundle_){
      if (videoTransport_ != NULL) {
        videoTransport_->write(buf, len);
      }
    } else {
      // TODO: Check where to send the feedback
      if (videoTransport_ != NULL) {
        videoTransport_->write(buf, len);
      }
    }
    return len;
  }

<<<<<<< HEAD
  int WebRtcConnection::deliverFeedback(char* buf, int len){
    this->deliverVideoData(buf,len);
    return 0;
  }

  int WebRtcConnection::receiveNiceData(char* buf, int len,
      NiceConnection* nice) {
    boost::mutex::scoped_lock lock(writeMutex_);
    if (audioSink_ == NULL && videoSink_ == NULL && fbSink_==NULL)
      return 0;
    int length = len;

    unsigned int recvSSRC = 0;
    if (bundle_) {
      bool isfeedback = false;
      if (videoSrtp_!=NULL){
        rtcpheader *chead = reinterpret_cast<rtcpheader*> (buf);
        if (chead->packettype == 200) { //Sender Report
          if (videoSrtp_->unprotectRtcp(buf, &length)<0)
            return length;
          recvSSRC = ntohl(chead->ssrc);
        } else if (chead->packettype == 201 || chead->packettype==206){
          if(videoSrtp_->unprotectRtcp(buf, &length)<0)
            return length;
          recvSSRC = ntohl(chead->ssrcsource);
          if (fbSink_!=NULL)
            fbSink_->deliverFeedback(buf,length);
          return length;
        } else {
          if(videoSrtp_->unprotectRtp(buf, &length)<0)
            return length;
        }
      }
      
      if (length <= 0)
        return length;

      if (recvSSRC==0){
        rtpheader* inHead = reinterpret_cast<rtpheader*> (buf);
        recvSSRC= ntohl(inHead->ssrc);
      }

      if (recvSSRC==this->getVideoSourceSSRC() || recvSSRC==this->getVideoSinkSSRC()) {
        if (isfeedback && fbSink_!=NULL){
          fbSink_->deliverFeedback(buf,length);
        }else{
          if (videoSink_!=NULL)
            videoSink_->deliverVideoData(buf, length);
        }
      } else if (recvSSRC==this->getAudioSourceSSRC() || recvSSRC==this->getAudioSinkSSRC()) {
        if (videoSink_!=NULL)
          videoSink_->deliverAudioData(buf, length);
      } else {
        printf("Unknown SSRC %u, localVideo %u, remoteVideo %u, ignoring\n", recvSSRC, this->getVideoSourceSSRC(), this->getVideoSinkSSRC());
      }

      return length;
    }

    if (nice->mediaType == AUDIO_TYPE) {
      if (audioSink_ != NULL) {
        if (audioSrtp_) {
          if(audioSrtp_->unprotectRtp(buf, &length)<0)
            return length;
        }
        if (length <= 0)
          return length;
        rtpheader *head = (rtpheader*) buf;
        head->ssrc = htonl(this->getAudioSinkSSRC());
        audioSink_->deliverAudioData(buf, length);
        return length;
      }
    } else if (nice->mediaType == VIDEO_TYPE) {
      if (videoSink_ != NULL) {
        if (videoSrtp_) {
          if(videoSrtp_->unprotectRtp(buf, &length)<0)
            return length;
        }
        if (length <= 0)
          return length;
        rtpheader *head = (rtpheader*) buf;
        head->ssrc = htonl(this->getVideoSinkSSRC());
        videoSink_->deliverVideoData(buf, length);
        return length;
=======
  void WebRtcConnection::writeSsrc(char* buf, int len, int ssrc) {
    rtpheader *head = (rtpheader*) buf;
    rtcpheader *chead = reinterpret_cast<rtcpheader*> (buf);
    if (chead->packettype == RTCP_Sender_PT || chead->packettype == RTCP_Receiver_PT || chead->packettype == RTCP_Feedback_PT) {
      chead->ssrc=htonl(ssrc);
    } else {
      head->ssrc=htonl(ssrc);
    }
  }

  void WebRtcConnection::onTransportData(char* buf, int len, Transport *transport) {
    boost::mutex::scoped_lock lock(writeMutex_);
    if (audioSink_ == NULL && videoSink_ == NULL && fbSink_==NULL)
      return;
    int length = len;
    rtcpheader *chead = reinterpret_cast<rtcpheader*> (buf);

    if (chead->packettype == RTCP_Receiver_PT || chead->packettype == RTCP_Feedback_PT){
      // Feedback!!
      if (fbSink_ != NULL) {
        fbSink_->deliverFeedback(buf,length);
      }
    } else {
      // RTP or RTCP Sender Report
      if (bundle_) {

        // Check incoming SSRC
        rtpheader *head = reinterpret_cast<rtpheader*> (buf);
        rtcpheader *chead = reinterpret_cast<rtcpheader*> (buf);
        unsigned int recvSSRC = ntohl(head->ssrc);

        if (chead->packettype == RTCP_Sender_PT) { //Sender Report
          recvSSRC = ntohl(chead->ssrc);
        }

        // Deliver data
        if (recvSSRC==this->getVideoSourceSSRC() || recvSSRC==this->getVideoSinkSSRC()) {
          videoSink_->deliverVideoData(buf, length);
        } else if (recvSSRC==this->getAudioSourceSSRC() || recvSSRC==this->getAudioSinkSSRC()) {
          audioSink_->deliverAudioData(buf, length);
        } else {
          printf("Unknown SSRC %u, localVideo %u, remoteVideo %u, ignoring\n", recvSSRC, this->getVideoSourceSSRC(), this->getVideoSinkSSRC());
        }
      } else if (transport->mediaType == AUDIO_TYPE) {
        if (audioSink_ != NULL) {
          rtpheader *head = (rtpheader*) buf;
          // Firefox does not send SSRC in SDP
          if (this->getAudioSourceSSRC() == 0) {
            printf("Audio Source SSRC is %d\n", ntohl(head->ssrc));
            this->setAudioSourceSSRC(ntohl(head->ssrc));
            this->updateState(TRANSPORT_READY, transport);
          }
          head->ssrc = htonl(this->getAudioSinkSSRC());
          audioSink_->deliverAudioData(buf, length);
        }
      } else if (transport->mediaType == VIDEO_TYPE) {
        if (videoSink_ != NULL) {
          rtpheader *head = (rtpheader*) buf;
          // Firefox does not send SSRC in SDP
          if (this->getVideoSourceSSRC() == 0) {
            printf("Video Source SSRC is %d\n", ntohl(head->ssrc));
            this->setVideoSourceSSRC(ntohl(head->ssrc));
            this->updateState(TRANSPORT_READY, transport);
          }

          head->ssrc = htonl(this->getVideoSinkSSRC());
          videoSink_->deliverVideoData(buf, length);
        }
>>>>>>> c63db824
      }
    }
  }

  int WebRtcConnection::sendFirPacket() {
    printf("SendingFIR\n");
    sequenceNumberFIR_++; // do not increase if repetition
    int pos = 0;
    uint8_t rtcpPacket[50];
    // add full intra request indicator
    uint8_t FMT = 4;
    rtcpPacket[pos++] = (uint8_t) 0x80 + FMT;
    rtcpPacket[pos++] = (uint8_t) 206;

    //Length of 4
    rtcpPacket[pos++] = (uint8_t) 0;
    rtcpPacket[pos++] = (uint8_t) (4);

    // Add our own SSRC
    uint32_t* ptr = reinterpret_cast<uint32_t*>(rtcpPacket + pos);
    ptr[0] = htonl(this->getVideoSinkSSRC());
    pos += 4;

    rtcpPacket[pos++] = (uint8_t) 0;
    rtcpPacket[pos++] = (uint8_t) 0;
    rtcpPacket[pos++] = (uint8_t) 0;
    rtcpPacket[pos++] = (uint8_t) 0;
    // Additional Feedback Control Information (FCI)
    uint32_t* ptr2 = reinterpret_cast<uint32_t*>(rtcpPacket + pos);
    ptr2[0] = htonl(this->getVideoSourceSSRC());
    pos += 4;

    rtcpPacket[pos++] = (uint8_t) (sequenceNumberFIR_);
    rtcpPacket[pos++] = (uint8_t) 0;
    rtcpPacket[pos++] = (uint8_t) 0;
    rtcpPacket[pos++] = (uint8_t) 0;
<<<<<<< HEAD
    if (videoNice_ != NULL && videoNice_->iceState == READY) {
      if (videoSrtp_!=NULL)
        if(videoSrtp_->protectRtcp((char*) rtcpPacket, &pos)<0)
          return pos;
      videoNice_->sendData((char*) rtcpPacket, pos);
=======

    if (videoTransport_ != NULL) {
      videoTransport_->write((char*)rtcpPacket, pos);
>>>>>>> c63db824
    }

    return pos;
  }

  void WebRtcConnection::setWebRTCConnectionStateListener(
      WebRtcConnectionStateListener* listener) {
    this->connStateListener_ = listener;
  }

<<<<<<< HEAD
  void WebRtcConnection::updateState(IceState newState,
      NiceConnection* niceConn) {
//    printf("UPDATESTATE %d\n", newState);
    boost::mutex::scoped_lock lock(updateStateMutex_);
    IceState temp;
    temp = newState;
    if (temp == globalIceState_)
      return;
    globalIceState_ = temp;
    if (connStateListener_ != NULL){
      printf("State Changed %d\n", globalIceState_);
      connStateListener_->connectionStateChanged(globalIceState_);
    }
=======
  void WebRtcConnection::updateState(TransportState state, Transport * transport) {
    boost::mutex::scoped_lock lock(updateStateMutex_);
    WebRTCState temp = INITIAL;
    if (audioTransport_ == NULL && videoTransport_ == NULL) {
      return;
    }

    if (state == TRANSPORT_STARTED &&
      (!remoteSdp_.hasAudio || (audioTransport_ != NULL && audioTransport_->getTransportState() == TRANSPORT_STARTED)) &&
      (!remoteSdp_.hasVideo || (videoTransport_ != NULL && videoTransport_->getTransportState() == TRANSPORT_STARTED))) {
        if (remoteSdp_.hasVideo) {
          videoTransport_->setRemoteCandidates(remoteSdp_.getCandidateInfos());
        }
      if (!bundle_ && remoteSdp_.hasAudio) {
        audioTransport_->setRemoteCandidates(remoteSdp_.getCandidateInfos());
      }
      temp = STARTED;
    }

    if (state == TRANSPORT_READY &&
      (!remoteSdp_.hasAudio || (audioTransport_ != NULL && audioTransport_->getTransportState() == TRANSPORT_READY)) &&
      (!remoteSdp_.hasVideo || (videoTransport_ != NULL && videoTransport_->getTransportState() == TRANSPORT_READY))) {
      if ((!remoteSdp_.hasAudio || this->getAudioSourceSSRC() != 0) &&
          (!remoteSdp_.hasVideo || this->getVideoSourceSSRC() != 0)) {
        temp = READY;
      }

      
    }

    if (transport != NULL && transport == videoTransport_ && bundle_) {
      if (state == TRANSPORT_STARTED) {
          videoTransport_->setRemoteCandidates(remoteSdp_.getCandidateInfos());
          temp = STARTED;
      }
      if (state == TRANSPORT_READY) {
          temp = READY;
      }
    }

    if (temp == READY) {
        printf("Ready to send and receive media!!\n");
    }

    if (temp < 0) {
      return;
    }

    if (temp == globalState_ || (temp == STARTED && globalState_ == READY))
      return;

    globalState_ = temp;
    if (connStateListener_ != NULL)
      connStateListener_->connectionStateChanged(globalState_);
>>>>>>> c63db824
  }

  void WebRtcConnection::queueData(int comp, const char* buf, int length, Transport *transport) {
      receiveVideoMutex_.lock();
      if (sendQueue_.size() < 1000) {
        dataPacket p_;
        memset(p_.data, 0, length);
        memcpy(p_.data, buf, length);
        p_.comp = comp;
        if (transport->mediaType == VIDEO_TYPE) {
          p_.type = VIDEO_PACKET;
        } else {
          p_.type = AUDIO_PACKET;
        }

        p_.length = length;
        sendQueue_.push(p_);
      }
      receiveVideoMutex_.unlock();
  }

  WebRTCState WebRtcConnection::getCurrentState() {
    return globalState_;
  }

  void WebRtcConnection::sendLoop() {

    while (sending_ == true) {
      receiveVideoMutex_.lock();
      if (sendQueue_.size() > 0) {
        if (sendQueue_.front().type == AUDIO_PACKET && audioTransport_!=NULL) {
          audioTransport_->writeOnNice(sendQueue_.front().comp, sendQueue_.front().data,
            sendQueue_.front().length);
        } else {
          videoTransport_->writeOnNice(sendQueue_.front().comp, sendQueue_.front().data,
            sendQueue_.front().length);
        }
        sendQueue_.pop();
        receiveVideoMutex_.unlock();
      } else {
        receiveVideoMutex_.unlock();
        usleep(1000);
      }
    }
  }
}
/* namespace erizo */<|MERGE_RESOLUTION|>--- conflicted
+++ resolved
@@ -24,22 +24,11 @@
     this->setAudioSinkSSRC(44444);
     videoSink_ = NULL;
     audioSink_ = NULL;
-<<<<<<< HEAD
-    audioSrtp_ = NULL;
-    videoSrtp_ = NULL;
-    videoNice_ = NULL;
     fbSink_ = NULL;
     sourcefbSink_ = this;
     sinkfbSource_ = this;
-     
-    globalIceState_ = INITIAL;
-=======
-    fbSink_ = NULL;
-    sourcefbSink_ = this;
-    sinkfbSource_ = this;
 
     globalState_ = INITIAL;
->>>>>>> c63db824
     connStateListener_ = NULL;
 
     sending_ = true;
@@ -48,13 +37,10 @@
     videoTransport_ = NULL;
     audioTransport_ = NULL;
 
-<<<<<<< HEAD
-=======
     deliverMediaBuffer_ = (char*)malloc(3000);
 
     printf("WebRtcConnection constructor end\n");
 
->>>>>>> c63db824
   }
 
   WebRtcConnection::~WebRtcConnection() {
@@ -64,36 +50,11 @@
   }
 
   bool WebRtcConnection::init() {
-<<<<<<< HEAD
-    videoNice_->start();
-=======
->>>>>>> c63db824
     return true;
   }
 
   void WebRtcConnection::close() {
-<<<<<<< HEAD
-    fbSink_ = NULL;
-    if (sending != false) {
-      sending = false;
-      send_Thread_.join();
-    }
-    if (audio_) {
-      if (audioSrtp_ != NULL)
-        delete audioSrtp_;
-        audioSrtp_=NULL;
-    }
-    if (video_) {
-      if (videoNice_ != NULL) {
-        videoNice_->close();
-        videoNice_->join();
-        delete videoNice_;
-        videoNice_ = NULL;
-      }
-      if (videoSrtp_ != NULL)
-        delete videoSrtp_;
-      videoSrtp_ = NULL;
-=======
+
     if (videoTransport_ != NULL) {
       videoTransport_->close();
     }
@@ -103,7 +64,6 @@
     if (sending_ != false) {
       sending_ = false;
       send_Thread_.join();
->>>>>>> c63db824
     }
   }
 
@@ -118,11 +78,7 @@
   bool WebRtcConnection::setRemoteSdp(const std::string &sdp) {
     printf("Set Remote SDP\n %s", sdp.c_str());
     remoteSdp_.initWithSdp(sdp);
-<<<<<<< HEAD
-    std::vector<CryptoInfo> crypto_remote = remoteSdp_.getCryptoInfos();
-=======
     //std::vector<CryptoInfo> crypto_remote = remoteSdp_.getCryptoInfos();
->>>>>>> c63db824
     video_ = (remoteSdp_.videoSsrc==0?false:true);
     audio_ = (remoteSdp_.audioSsrc==0?false:true);
 
@@ -138,64 +94,6 @@
     localSdp_.isBundle = bundle_;
     localSdp_.isRtcpMux = remoteSdp_.isRtcpMux;
 
-<<<<<<< HEAD
-    printf("Video %d videossrc %u Audio %d audio ssrc %u Bundle %d ", video_, remoteSdp_.videoSsrc, audio_, remoteSdp_.audioSsrc,  bundle_);
-
-      if(remoteSdp_.profile == SAVPF){
-        videoSrtp_ = new SrtpChannel();
-        CryptoInfo crytpv;
-        crytpv.cipherSuite = std::string("AES_CM_128_HMAC_SHA1_80");
-        crytpv.mediaType = VIDEO_TYPE;
-        std::string keyv = SrtpChannel::generateBase64Key();
-        crytpv.keyParams = keyv;
-        crytpv.tag = 1;
-        localSdp_.addCrypto(crytpv);
-        //		audioSrtp_ = new SrtpChannel();
-        CryptoInfo crytpa;
-        crytpa.cipherSuite = std::string("AES_CM_128_HMAC_SHA1_80");
-        crytpa.mediaType = AUDIO_TYPE;
-        crytpa.tag = 1;
-        //		std::string keya = SrtpChannel::generateBase64Key();
-        crytpa.keyParams = keyv;
-        localSdp_.addCrypto(crytpa);
-      }
-
-      localSdp_.videoSsrc = this->getVideoSinkSSRC();
-      localSdp_.audioSsrc = this->getAudioSinkSSRC();
-
-    std::vector<CryptoInfo> crypto_local = localSdp_.getCryptoInfos();
-
-    for (unsigned int it = 0; it < crypto_remote.size(); it++) {
-      CryptoInfo cryptemp = crypto_remote[it];
-      if (cryptemp.mediaType == VIDEO_TYPE
-          && !cryptemp.cipherSuite.compare("AES_CM_128_HMAC_SHA1_80")) {
-        video_ = true;
-        cryptRemote_video = cryptemp;
-      } else if (cryptemp.mediaType == AUDIO_TYPE
-          && !cryptemp.cipherSuite.compare("AES_CM_128_HMAC_SHA1_80")) {
-        audio_ = true;
-        cryptRemote_audio = cryptemp;
-      }
-    }
-    for (unsigned int it = 0; it < crypto_local.size(); it++) {
-      CryptoInfo cryptemp = crypto_local[it];
-      if (cryptemp.mediaType == VIDEO_TYPE
-          && !cryptemp.cipherSuite.compare("AES_CM_128_HMAC_SHA1_80")) {
-        cryptLocal_video = cryptemp;
-      } else if (cryptemp.mediaType == AUDIO_TYPE
-          && !cryptemp.cipherSuite.compare("AES_CM_128_HMAC_SHA1_80")) {
-        cryptLocal_audio = cryptemp;
-      }
-    }
-   videoNice_->setRemoteCandidates(remoteSdp_.getCandidateInfos());
-  this->setVideoSourceSSRC(remoteSdp_.videoSsrc);
-  this->setAudioSourceSSRC(remoteSdp_.audioSsrc);
-  videoSrtp_->setRtpParams((char*) cryptLocal_video.keyParams.c_str(),
-          (char*) cryptRemote_video.keyParams.c_str());
-   videoSrtp_->setRtcpParams((char*) cryptLocal_video.keyParams.c_str(),
-          (char*) cryptRemote_video.keyParams.c_str());
-      //		audioSrtp_->setRtpParams((char*)cryptLocal_audio.keyParams.c_str(), (char*)cryptRemote_audio.keyParams.c_str());
-=======
     printf("Video %d videossrc %u Audio %d audio ssrc %u Bundle %d \n", video_, remoteSdp_.videoSsrc, audio_, remoteSdp_.audioSsrc,  bundle_);
 
     printf("Setting SSRC to localSdp %u\n", this->getVideoSinkSSRC());
@@ -229,27 +127,11 @@
         }
       }
     }
->>>>>>> c63db824
 
     return true;
   }
 
   std::string WebRtcConnection::getLocalSdp() {
-<<<<<<< HEAD
-    std::vector<CandidateInfo> *cands;
-      if (videoNice_->iceState > CANDIDATES_GATHERED) {
-        cands = videoNice_->localCandidates;
-        for (unsigned int it = 0; it < cands->size(); it++) {
-          CandidateInfo cand = cands->at(it);
-          cand.isBundle = bundle_;
-          localSdp_.addCandidate(cand);
-          cand.mediaType = AUDIO_TYPE;
-          localSdp_.addCandidate(cand);
-        }
-      } else {
-        printf("WARNING getting local sdp before it is ready!\n");
-      }
-=======
     printf("Getting SDP\n");
     if (videoTransport_ != NULL) {
         videoTransport_->processLocalSdp(&localSdp_);
@@ -259,48 +141,11 @@
         audioTransport_->processLocalSdp(&localSdp_);
     }
     printf("Audio SDP done.\n");
->>>>>>> c63db824
     localSdp_.profile = remoteSdp_.profile;
     return localSdp_.getSdp();
   }
 
   int WebRtcConnection::deliverAudioData(char* buf, int len) {
-<<<<<<< HEAD
-    boost::mutex::scoped_lock lock(receiveAudioMutex_);
-    int res = -1;
-    int length = len;
-
-    if (bundle_){
-
-      if (videoSrtp_ && videoNice_->iceState == READY) {
-
-        rtcpheader *chead = reinterpret_cast<rtcpheader*> (buf);
-        if (chead->packettype == 200 || chead->packettype == 201) {
-          chead->ssrc=htonl(this->getAudioSinkSSRC());
-          if(videoSrtp_->protectRtcp(buf, &length)<0)
-            return length;
-        }else{
-          rtpheader* inHead = reinterpret_cast<rtpheader*> (buf);
-          inHead->ssrc = htonl(this->getAudioSinkSSRC());
-          if(videoSrtp_->protectRtp(buf, &length)<0)
-            return length;
-        }
-      }
-      if (length <= 10)
-        return length;
-      if (videoNice_->iceState == READY) {
-        receiveVideoMutex_.lock();
-        if (sendQueue_.size() < 1000) {
-          dataPacket p_;
-          memset(p_.data, 0, length);
-          memcpy(p_.data, buf, length);
-
-          p_.length = length;
-          sendQueue_.push(p_);
-        }
-        receiveVideoMutex_.unlock();
-      }
-=======
     boost::mutex::scoped_lock lock(receiveAudioMutex_);
     writeSsrc(buf, len, this->getAudioSinkSSRC());
     if (bundle_){
@@ -347,42 +192,10 @@
     writeSsrc(buf, len, this->getVideoSinkSSRC());
     if (videoTransport_ != NULL) {
       videoTransport_->write(buf, len);
->>>>>>> c63db824
     }
     return len;
   }
 
-<<<<<<< HEAD
-  int WebRtcConnection::deliverVideoData(char* buf, int len) {
-
-    int res = -1;
-    int length = len;
-
-    rtcpheader *chead = reinterpret_cast<rtcpheader*> (buf);
-    if (chead->packettype == 200 || chead->packettype == 201) {
-      chead->ssrc=htonl(this->getVideoSinkSSRC());
-      if (videoSrtp_ && videoNice_->iceState == READY) {
-        if(videoSrtp_->protectRtcp(buf, &length)<0)
-          return length;
-      }
-    }
-    else{
-      rtpheader* inHead = reinterpret_cast<rtpheader*> (buf);
-      inHead->ssrc = htonl(this->getVideoSinkSSRC());
-      if (videoSrtp_ && videoNice_->iceState == READY) {
-        if(videoSrtp_->protectRtp(buf, &length)<0)
-          return length;
-      }
-    }
-    if (length <= 10)
-      return length;
-    if (videoNice_->iceState == READY) {
-      receiveVideoMutex_.lock();
-      if (sendQueue_.size() < 1000) {
-        dataPacket p_;
-        memset(p_.data, 0, length);
-        memcpy(p_.data, buf, length);
-=======
   int WebRtcConnection::deliverFeedback(char* buf, int len){
     // Check where to send the feedback
     rtcpheader *chead = (rtcpheader*) buf;
@@ -392,7 +205,6 @@
     } else {
       chead->ssrc=htonl(this->getAudioSinkSSRC());
     }
->>>>>>> c63db824
 
     if (bundle_){
       if (videoTransport_ != NULL) {
@@ -407,92 +219,6 @@
     return len;
   }
 
-<<<<<<< HEAD
-  int WebRtcConnection::deliverFeedback(char* buf, int len){
-    this->deliverVideoData(buf,len);
-    return 0;
-  }
-
-  int WebRtcConnection::receiveNiceData(char* buf, int len,
-      NiceConnection* nice) {
-    boost::mutex::scoped_lock lock(writeMutex_);
-    if (audioSink_ == NULL && videoSink_ == NULL && fbSink_==NULL)
-      return 0;
-    int length = len;
-
-    unsigned int recvSSRC = 0;
-    if (bundle_) {
-      bool isfeedback = false;
-      if (videoSrtp_!=NULL){
-        rtcpheader *chead = reinterpret_cast<rtcpheader*> (buf);
-        if (chead->packettype == 200) { //Sender Report
-          if (videoSrtp_->unprotectRtcp(buf, &length)<0)
-            return length;
-          recvSSRC = ntohl(chead->ssrc);
-        } else if (chead->packettype == 201 || chead->packettype==206){
-          if(videoSrtp_->unprotectRtcp(buf, &length)<0)
-            return length;
-          recvSSRC = ntohl(chead->ssrcsource);
-          if (fbSink_!=NULL)
-            fbSink_->deliverFeedback(buf,length);
-          return length;
-        } else {
-          if(videoSrtp_->unprotectRtp(buf, &length)<0)
-            return length;
-        }
-      }
-      
-      if (length <= 0)
-        return length;
-
-      if (recvSSRC==0){
-        rtpheader* inHead = reinterpret_cast<rtpheader*> (buf);
-        recvSSRC= ntohl(inHead->ssrc);
-      }
-
-      if (recvSSRC==this->getVideoSourceSSRC() || recvSSRC==this->getVideoSinkSSRC()) {
-        if (isfeedback && fbSink_!=NULL){
-          fbSink_->deliverFeedback(buf,length);
-        }else{
-          if (videoSink_!=NULL)
-            videoSink_->deliverVideoData(buf, length);
-        }
-      } else if (recvSSRC==this->getAudioSourceSSRC() || recvSSRC==this->getAudioSinkSSRC()) {
-        if (videoSink_!=NULL)
-          videoSink_->deliverAudioData(buf, length);
-      } else {
-        printf("Unknown SSRC %u, localVideo %u, remoteVideo %u, ignoring\n", recvSSRC, this->getVideoSourceSSRC(), this->getVideoSinkSSRC());
-      }
-
-      return length;
-    }
-
-    if (nice->mediaType == AUDIO_TYPE) {
-      if (audioSink_ != NULL) {
-        if (audioSrtp_) {
-          if(audioSrtp_->unprotectRtp(buf, &length)<0)
-            return length;
-        }
-        if (length <= 0)
-          return length;
-        rtpheader *head = (rtpheader*) buf;
-        head->ssrc = htonl(this->getAudioSinkSSRC());
-        audioSink_->deliverAudioData(buf, length);
-        return length;
-      }
-    } else if (nice->mediaType == VIDEO_TYPE) {
-      if (videoSink_ != NULL) {
-        if (videoSrtp_) {
-          if(videoSrtp_->unprotectRtp(buf, &length)<0)
-            return length;
-        }
-        if (length <= 0)
-          return length;
-        rtpheader *head = (rtpheader*) buf;
-        head->ssrc = htonl(this->getVideoSinkSSRC());
-        videoSink_->deliverVideoData(buf, length);
-        return length;
-=======
   void WebRtcConnection::writeSsrc(char* buf, int len, int ssrc) {
     rtpheader *head = (rtpheader*) buf;
     rtcpheader *chead = reinterpret_cast<rtcpheader*> (buf);
@@ -561,7 +287,6 @@
           head->ssrc = htonl(this->getVideoSinkSSRC());
           videoSink_->deliverVideoData(buf, length);
         }
->>>>>>> c63db824
       }
     }
   }
@@ -598,17 +323,9 @@
     rtcpPacket[pos++] = (uint8_t) 0;
     rtcpPacket[pos++] = (uint8_t) 0;
     rtcpPacket[pos++] = (uint8_t) 0;
-<<<<<<< HEAD
-    if (videoNice_ != NULL && videoNice_->iceState == READY) {
-      if (videoSrtp_!=NULL)
-        if(videoSrtp_->protectRtcp((char*) rtcpPacket, &pos)<0)
-          return pos;
-      videoNice_->sendData((char*) rtcpPacket, pos);
-=======
 
     if (videoTransport_ != NULL) {
       videoTransport_->write((char*)rtcpPacket, pos);
->>>>>>> c63db824
     }
 
     return pos;
@@ -619,21 +336,6 @@
     this->connStateListener_ = listener;
   }
 
-<<<<<<< HEAD
-  void WebRtcConnection::updateState(IceState newState,
-      NiceConnection* niceConn) {
-//    printf("UPDATESTATE %d\n", newState);
-    boost::mutex::scoped_lock lock(updateStateMutex_);
-    IceState temp;
-    temp = newState;
-    if (temp == globalIceState_)
-      return;
-    globalIceState_ = temp;
-    if (connStateListener_ != NULL){
-      printf("State Changed %d\n", globalIceState_);
-      connStateListener_->connectionStateChanged(globalIceState_);
-    }
-=======
   void WebRtcConnection::updateState(TransportState state, Transport * transport) {
     boost::mutex::scoped_lock lock(updateStateMutex_);
     WebRTCState temp = INITIAL;
@@ -688,7 +390,6 @@
     globalState_ = temp;
     if (connStateListener_ != NULL)
       connStateListener_->connectionStateChanged(globalState_);
->>>>>>> c63db824
   }
 
   void WebRtcConnection::queueData(int comp, const char* buf, int length, Transport *transport) {
