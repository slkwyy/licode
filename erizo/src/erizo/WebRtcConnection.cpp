/*
 * WebRTCConnection.cpp
 */

#include <cstdio>

#include "WebRtcConnection.h"
#include "DtlsTransport.h"
#include "SdesTransport.h"

#include "SdpInfo.h"
#include "rtputils.h"

namespace erizo {
  DEFINE_LOGGER(WebRtcConnection, "WebRtcConnection");

<<<<<<< HEAD
  WebRtcConnection::WebRtcConnection(bool audioEnabled, bool videoEnabled) {

    ELOG_DEBUG("WebRtcConnection constructor");
=======
  WebRtcConnection::WebRtcConnection(const std::string &stunServer, int stunPort, int minPort, int maxPort){

    printf("WebRtcConnection constructor stunserver %s stunPort %d minPort %d maxPort %d\n", stunServer.c_str(), stunPort, minPort, maxPort);
>>>>>>> da3769bb
    video_ = 0;
    audio_ = 0;
    sequenceNumberFIR_ = 0;
    bundle_ = false;
    this->setVideoSinkSSRC(55543);
    this->setAudioSinkSSRC(44444);
    videoSink_ = NULL;
    audioSink_ = NULL;
    fbSink_ = NULL;
    sourcefbSink_ = this;
    sinkfbSource_ = this;

    globalState_ = INITIAL;
    connStateListener_ = NULL;

    sending_ = true;
    send_Thread_ = boost::thread(&WebRtcConnection::sendLoop, this);

<<<<<<< HEAD
    videoTransport_ = NULL;
    audioTransport_ = NULL;

    audioEnabled_ = audioEnabled;
    videoEnabled_ = videoEnabled;

    deliverMediaBuffer_ = (char*)malloc(3000);

    ELOG_DEBUG("WebRtcConnection constructor end");
=======
    videoNice_ = new NiceConnection(VIDEO_TYPE, "", 1,  stunServer, stunPort, minPort, maxPort);
    videoNice_->setWebRtcConnection(this);

    audioNice_ = new NiceConnection(AUDIO_TYPE, "", 1,  stunServer, stunPort, minPort, maxPort);
    audioNice_->setWebRtcConnection(this);
>>>>>>> da3769bb

  }

  WebRtcConnection::~WebRtcConnection() {

    this->close();
    free(deliverMediaBuffer_);
  }

  bool WebRtcConnection::init() {
    return true;
  }

  void WebRtcConnection::close() {

    if (videoTransport_ != NULL) {
      videoTransport_->close();
    }
    if (audioTransport_ != NULL) {
      audioTransport_->close();
    }
    if (sending_ != false) {
      sending_ = false;
      send_Thread_.join();
    }
  }

  void WebRtcConnection::closeSink(){
    this->close();
  }

  void WebRtcConnection::closeSource(){
    this->close();
  }

  bool WebRtcConnection::setRemoteSdp(const std::string &sdp) {
<<<<<<< HEAD
    ELOG_DEBUG("Set Remote SDP %s", sdp.c_str());
=======
    printf("Set Remote SDP\n %s\n", sdp.c_str());
>>>>>>> da3769bb
    remoteSdp_.initWithSdp(sdp);
    //std::vector<CryptoInfo> crypto_remote = remoteSdp_.getCryptoInfos();
    video_ = (remoteSdp_.videoSsrc==0?false:true);
    audio_ = (remoteSdp_.audioSsrc==0?false:true);

    CryptoInfo cryptLocal_video;
    CryptoInfo cryptLocal_audio;
    CryptoInfo cryptRemote_video;
    CryptoInfo cryptRemote_audio;

    bundle_ = remoteSdp_.isBundle;
    ELOG_DEBUG("Is bundle? %d %d ", bundle_, true);
    std::vector<RtpMap> payloadRemote = remoteSdp_.getPayloadInfos();
    localSdp_.getPayloadInfos() = remoteSdp_.getPayloadInfos();
    localSdp_.isBundle = bundle_;
    localSdp_.isRtcpMux = remoteSdp_.isRtcpMux;

<<<<<<< HEAD
    ELOG_DEBUG("Video %d videossrc %u Audio %d audio ssrc %u Bundle %d", video_, remoteSdp_.videoSsrc, audio_, remoteSdp_.audioSsrc,  bundle_);
=======
    printf("Video %d videossrc %u Audio %d audio ssrc %u Bundle %d\n", video_, remoteSdp_.videoSsrc, audio_, remoteSdp_.audioSsrc,  bundle_);

    if (!bundle_) {
      printf("NOT BUNDLE\n");
      if (video_) {
        //        if (remoteSdp_.getCryptoInfos().size()!=0){
        if (remoteSdp_.profile==SAVPF){
          videoSrtp_ = new SrtpChannel();
          CryptoInfo crytp;
          crytp.cipherSuite = std::string("AES_CM_128_HMAC_SHA1_80");
          crytp.mediaType = VIDEO_TYPE;
          std::string key = SrtpChannel::generateBase64Key();

          crytp.keyParams = key;
          crytp.tag = 0;
          localSdp_.addCrypto(crytp);
        }
        //        }
        localSdp_.videoSsrc = localVideoSsrc_;
      } else {
        videoNice_->close();
        delete (videoNice_);
      }
>>>>>>> da3769bb

    ELOG_DEBUG("Setting SSRC to localSdp %u", this->getVideoSinkSSRC());
    localSdp_.videoSsrc = this->getVideoSinkSSRC();
    localSdp_.audioSsrc = this->getAudioSinkSSRC();

    this->setVideoSourceSSRC(remoteSdp_.videoSsrc);
    this->setAudioSourceSSRC(remoteSdp_.audioSsrc);

    if (remoteSdp_.profile == SAVPF) {
      if (remoteSdp_.isFingerprint) {
        // DTLS-SRTP
        if (remoteSdp_.hasVideo) {
          videoTransport_ = new DtlsTransport(VIDEO_TYPE, "", bundle_, remoteSdp_.isRtcpMux, this);
        }
        if (remoteSdp_.hasAudio) {
          audioTransport_ = new DtlsTransport(AUDIO_TYPE, "", bundle_, remoteSdp_.isRtcpMux, this);
        }
      } else {
        // SDES
        std::vector<CryptoInfo> crypto_remote = remoteSdp_.getCryptoInfos();
        for (unsigned int it = 0; it < crypto_remote.size(); it++) {
          CryptoInfo cryptemp = crypto_remote[it];
          if (cryptemp.mediaType == VIDEO_TYPE
              && !cryptemp.cipherSuite.compare("AES_CM_128_HMAC_SHA1_80")) {
            videoTransport_ = new SdesTransport(VIDEO_TYPE, "", bundle_, remoteSdp_.isRtcpMux, &cryptemp, this);
          } else if (!bundle_ && cryptemp.mediaType == AUDIO_TYPE
              && !cryptemp.cipherSuite.compare("AES_CM_128_HMAC_SHA1_80")) {
            audioTransport_ = new SdesTransport(AUDIO_TYPE, "", bundle_, remoteSdp_.isRtcpMux, &cryptemp, this);
          }
        }
      }
    }

    return true;
  }

  std::string WebRtcConnection::getLocalSdp() {
    ELOG_DEBUG("Getting SDP");
    if (videoTransport_ != NULL) {
      videoTransport_->processLocalSdp(&localSdp_);
    }
    ELOG_DEBUG("Video SDP done.");
    if (!bundle_ && audioTransport_ != NULL) {
      audioTransport_->processLocalSdp(&localSdp_);
    }
    ELOG_DEBUG("Audio SDP done.");
    localSdp_.profile = remoteSdp_.profile;
    return localSdp_.getSdp();
  }

  int WebRtcConnection::deliverAudioData(char* buf, int len) {
    boost::mutex::scoped_lock lock(receiveAudioMutex_);
    writeSsrc(buf, len, this->getAudioSinkSSRC());
    if (bundle_){
      if (videoTransport_ != NULL) {
        if (audioEnabled_ == true) {
          videoTransport_->write(buf, len);
        }
      }
    } else if (audioTransport_ != NULL) {
      if (audioEnabled_ == true) {
        audioTransport_->write(buf, len);
      }
    }
    return len;
  }

  int WebRtcConnection::deliverVideoData(char* buf, int len) {
    boost::mutex::scoped_lock lock(receiveAudioMutex_);
    rtpheader *head = (rtpheader*) buf;

    if (head->payloadtype == RED_90000_PT) {
      int totalLength = 12;

      if (head->extension) {
        totalLength += ntohs(head->extensionlength)*4 + 4; // RTP Extension header
      }
      int rtpHeaderLength = totalLength;
      redheader *redhead = (redheader*) (buf + totalLength);

      //redhead->payloadtype = remoteSdp_.inOutPTMap[redhead->payloadtype];
      if (!remoteSdp_.supportPayloadType(head->payloadtype)) {
        while (redhead->follow) {
          totalLength += redhead->getLength() + 4; // RED header
          redhead = (redheader*) (buf + totalLength);
        }
        // Parse RED packet to VP8 packet.
        // Copy RTP header
        memcpy(deliverMediaBuffer_, buf, rtpHeaderLength);
        // Copy payload data
        memcpy(deliverMediaBuffer_ + totalLength, buf + totalLength + 1, len - totalLength - 1);
        // Copy payload type
        rtpheader *mediahead = (rtpheader*) deliverMediaBuffer_;
        mediahead->payloadtype = redhead->payloadtype;
        buf = deliverMediaBuffer_;
        len = len - 1 - totalLength + rtpHeaderLength;
      }
    }
    writeSsrc(buf, len, this->getVideoSinkSSRC());
    if (videoTransport_ != NULL) {
      if (videoEnabled_ == true) {
        videoTransport_->write(buf, len);
      }
    }
    return len;
  }

  int WebRtcConnection::deliverFeedback(char* buf, int len){
    // Check where to send the feedback
    rtcpheader *chead = (rtcpheader*) buf;
    //In case we receive a FIR Packet we recreate it
    if (chead->packettype == 206){ 
      this->sendFirPacket();
    }
    //writeSsrc(buf, len, ntohl(chead->ssrcsource));
    else if (ntohl(chead->ssrcsource) == this->getVideoSourceSSRC()) {
      chead->ssrc=htonl(this->getVideoSinkSSRC());
    } else {
      chead->ssrc=htonl(this->getAudioSinkSSRC());
    }

    if (bundle_){
      if (videoTransport_ != NULL) {
        videoTransport_->write(buf, len);
      }
    } else {
      // TODO: Check where to send the feedback
      if (videoTransport_ != NULL) {
        videoTransport_->write(buf, len);
      }
    }
    return len;
  }

  void WebRtcConnection::writeSsrc(char* buf, int len, int ssrc) {
    rtpheader *head = (rtpheader*) buf;
    rtcpheader *chead = reinterpret_cast<rtcpheader*> (buf);
    if (chead->packettype == RTCP_Sender_PT || chead->packettype == RTCP_Receiver_PT || chead->packettype == RTCP_Feedback_PT) {
      chead->ssrc=htonl(ssrc);
    } else {
      head->ssrc=htonl(ssrc);
    }
  }

  void WebRtcConnection::onTransportData(char* buf, int len, Transport *transport) {
    boost::mutex::scoped_lock lock(writeMutex_);
    if (audioSink_ == NULL && videoSink_ == NULL && fbSink_==NULL)
      return;
    int length = len;
    rtcpheader *chead = reinterpret_cast<rtcpheader*> (buf);

    if (chead->packettype == RTCP_Receiver_PT || chead->packettype == RTCP_Feedback_PT){
      // Feedback!!
      if (fbSink_ != NULL) {
        fbSink_->deliverFeedback(buf,length);
      }
    } else {
      // RTP or RTCP Sender Report
      if (bundle_) {

        // Check incoming SSRC
        rtpheader *head = reinterpret_cast<rtpheader*> (buf);
        rtcpheader *chead = reinterpret_cast<rtcpheader*> (buf);
        unsigned int recvSSRC = ntohl(head->ssrc);

        if (chead->packettype == RTCP_Sender_PT) { //Sender Report
          recvSSRC = ntohl(chead->ssrc);
        }

        // Deliver data
        if (recvSSRC==this->getVideoSourceSSRC() || recvSSRC==this->getVideoSinkSSRC()) {
          videoSink_->deliverVideoData(buf, length);
        } else if (recvSSRC==this->getAudioSourceSSRC() || recvSSRC==this->getAudioSinkSSRC()) {
          audioSink_->deliverAudioData(buf, length);
        } else {
          ELOG_DEBUG("Unknown SSRC %u, localVideo %u, remoteVideo %u, ignoring", recvSSRC, this->getVideoSourceSSRC(), this->getVideoSinkSSRC());
        }
      } else if (transport->mediaType == AUDIO_TYPE) {
        if (audioSink_ != NULL) {
          rtpheader *head = (rtpheader*) buf;
          // Firefox does not send SSRC in SDP
          if (this->getAudioSourceSSRC() == 0) {
            ELOG_DEBUG("Audio Source SSRC is %d", ntohl(head->ssrc));
            this->setAudioSourceSSRC(ntohl(head->ssrc));
            this->updateState(TRANSPORT_READY, transport);
          }
          head->ssrc = htonl(this->getAudioSinkSSRC());
          audioSink_->deliverAudioData(buf, length);
        }
      } else if (transport->mediaType == VIDEO_TYPE) {
        if (videoSink_ != NULL) {
          rtpheader *head = (rtpheader*) buf;
          // Firefox does not send SSRC in SDP
          if (this->getVideoSourceSSRC() == 0) {
            ELOG_DEBUG("Video Source SSRC is %d", ntohl(head->ssrc));
            this->setVideoSourceSSRC(ntohl(head->ssrc));
            this->updateState(TRANSPORT_READY, transport);
          }

          head->ssrc = htonl(this->getVideoSinkSSRC());
          videoSink_->deliverVideoData(buf, length);
        }
      }
    }
  }

  int WebRtcConnection::sendFirPacket() {
    ELOG_DEBUG("SendingFIR");
    sequenceNumberFIR_++; // do not increase if repetition
    int pos = 0;
    uint8_t rtcpPacket[50];
    // add full intra request indicator
    uint8_t FMT = 4;
    rtcpPacket[pos++] = (uint8_t) 0x80 + FMT;
    rtcpPacket[pos++] = (uint8_t) 206;

    //Length of 4
    rtcpPacket[pos++] = (uint8_t) 0;
    rtcpPacket[pos++] = (uint8_t) (4);

    // Add our own SSRC
    uint32_t* ptr = reinterpret_cast<uint32_t*>(rtcpPacket + pos);
    ptr[0] = htonl(this->getVideoSinkSSRC());
    pos += 4;

    rtcpPacket[pos++] = (uint8_t) 0;
    rtcpPacket[pos++] = (uint8_t) 0;
    rtcpPacket[pos++] = (uint8_t) 0;
    rtcpPacket[pos++] = (uint8_t) 0;
    // Additional Feedback Control Information (FCI)
    uint32_t* ptr2 = reinterpret_cast<uint32_t*>(rtcpPacket + pos);
    ptr2[0] = htonl(this->getVideoSourceSSRC());
    pos += 4;

    rtcpPacket[pos++] = (uint8_t) (sequenceNumberFIR_);
    rtcpPacket[pos++] = (uint8_t) 0;
    rtcpPacket[pos++] = (uint8_t) 0;
    rtcpPacket[pos++] = (uint8_t) 0;

    if (videoTransport_ != NULL) {
      videoTransport_->write((char*)rtcpPacket, pos);
    }

    return pos;
  }

  void WebRtcConnection::setWebRTCConnectionStateListener(
      WebRtcConnectionStateListener* listener) {
    this->connStateListener_ = listener;
  }

  void WebRtcConnection::updateState(TransportState state, Transport * transport) {
    boost::mutex::scoped_lock lock(updateStateMutex_);
    WebRTCState temp = INITIAL;
    if (audioTransport_ == NULL && videoTransport_ == NULL) {
      return;
    }

    if (state == TRANSPORT_STARTED &&
        (!remoteSdp_.hasAudio || (audioTransport_ != NULL && audioTransport_->getTransportState() == TRANSPORT_STARTED)) &&
        (!remoteSdp_.hasVideo || (videoTransport_ != NULL && videoTransport_->getTransportState() == TRANSPORT_STARTED))) {
      if (remoteSdp_.hasVideo) {
        videoTransport_->setRemoteCandidates(remoteSdp_.getCandidateInfos());
      }
      if (!bundle_ && remoteSdp_.hasAudio) {
        audioTransport_->setRemoteCandidates(remoteSdp_.getCandidateInfos());
      }
      temp = STARTED;
    }

    if (state == TRANSPORT_READY &&
        (!remoteSdp_.hasAudio || (audioTransport_ != NULL && audioTransport_->getTransportState() == TRANSPORT_READY)) &&
        (!remoteSdp_.hasVideo || (videoTransport_ != NULL && videoTransport_->getTransportState() == TRANSPORT_READY))) {
      if ((!remoteSdp_.hasAudio || this->getAudioSourceSSRC() != 0) &&
          (!remoteSdp_.hasVideo || this->getVideoSourceSSRC() != 0)) {
        temp = READY;
      }


    }

    if (transport != NULL && transport == videoTransport_ && bundle_) {
      if (state == TRANSPORT_STARTED) {
        videoTransport_->setRemoteCandidates(remoteSdp_.getCandidateInfos());
        temp = STARTED;
      }
      if (state == TRANSPORT_READY) {
        temp = READY;
      }
    }

    if (temp == READY && globalState_ != temp) {
      ELOG_INFO("Ready to send and receive media");
    }

    if (temp < 0) {
      return;
    }

    if (temp == globalState_ || (temp == STARTED && globalState_ == READY))
      return;

    globalState_ = temp;
    if (connStateListener_ != NULL)
      connStateListener_->connectionStateChanged(globalState_);
  }

  void WebRtcConnection::queueData(int comp, const char* buf, int length, Transport *transport) {
    receiveVideoMutex_.lock();
    if (sendQueue_.size() < 1000) {
      dataPacket p_;
      memset(p_.data, 0, length);
      memcpy(p_.data, buf, length);
      p_.comp = comp;
      if (transport->mediaType == VIDEO_TYPE) {
        p_.type = VIDEO_PACKET;
      } else {
        p_.type = AUDIO_PACKET;
      }

      p_.length = length;
      sendQueue_.push(p_);
    }
    receiveVideoMutex_.unlock();
  }

  WebRTCState WebRtcConnection::getCurrentState() {
    return globalState_;
  }

  void WebRtcConnection::sendLoop() {

    while (sending_ == true) {
      receiveVideoMutex_.lock();
      if (sendQueue_.size() > 0) {
        if (sendQueue_.front().type == AUDIO_PACKET && audioTransport_!=NULL) {
          audioTransport_->writeOnNice(sendQueue_.front().comp, sendQueue_.front().data,
              sendQueue_.front().length);
        } else {
          videoTransport_->writeOnNice(sendQueue_.front().comp, sendQueue_.front().data,
              sendQueue_.front().length);
        }
        sendQueue_.pop();
        receiveVideoMutex_.unlock();
      } else {
        receiveVideoMutex_.unlock();
        usleep(1000);
      }
    }
  }
}
/* namespace erizo */<|MERGE_RESOLUTION|>--- conflicted
+++ resolved
@@ -14,15 +14,9 @@
 namespace erizo {
   DEFINE_LOGGER(WebRtcConnection, "WebRtcConnection");
 
-<<<<<<< HEAD
-  WebRtcConnection::WebRtcConnection(bool audioEnabled, bool videoEnabled) {
-
-    ELOG_DEBUG("WebRtcConnection constructor");
-=======
-  WebRtcConnection::WebRtcConnection(const std::string &stunServer, int stunPort, int minPort, int maxPort){
-
-    printf("WebRtcConnection constructor stunserver %s stunPort %d minPort %d maxPort %d\n", stunServer.c_str(), stunPort, minPort, maxPort);
->>>>>>> da3769bb
+  WebRtcConnection::WebRtcConnection(bool audioEnabled, bool videoEnabled, const std::string &stunServer, int stunPort, int minPort, int maxPort) {
+
+    ELOG_WARN("WebRtcConnection constructor stunserver %s stunPort %d minPort %d maxPort %d\n", stunServer.c_str(), stunPort, minPort, maxPort);
     video_ = 0;
     audio_ = 0;
     sequenceNumberFIR_ = 0;
@@ -41,7 +35,6 @@
     sending_ = true;
     send_Thread_ = boost::thread(&WebRtcConnection::sendLoop, this);
 
-<<<<<<< HEAD
     videoTransport_ = NULL;
     audioTransport_ = NULL;
 
@@ -50,14 +43,12 @@
 
     deliverMediaBuffer_ = (char*)malloc(3000);
 
+    stunServer_ = stunServer;
+    stunPort_ = stunPort;
+    minPort_ = minPort;
+    maxPort_ = maxPort;
+
     ELOG_DEBUG("WebRtcConnection constructor end");
-=======
-    videoNice_ = new NiceConnection(VIDEO_TYPE, "", 1,  stunServer, stunPort, minPort, maxPort);
-    videoNice_->setWebRtcConnection(this);
-
-    audioNice_ = new NiceConnection(AUDIO_TYPE, "", 1,  stunServer, stunPort, minPort, maxPort);
-    audioNice_->setWebRtcConnection(this);
->>>>>>> da3769bb
 
   }
 
@@ -94,11 +85,7 @@
   }
 
   bool WebRtcConnection::setRemoteSdp(const std::string &sdp) {
-<<<<<<< HEAD
     ELOG_DEBUG("Set Remote SDP %s", sdp.c_str());
-=======
-    printf("Set Remote SDP\n %s\n", sdp.c_str());
->>>>>>> da3769bb
     remoteSdp_.initWithSdp(sdp);
     //std::vector<CryptoInfo> crypto_remote = remoteSdp_.getCryptoInfos();
     video_ = (remoteSdp_.videoSsrc==0?false:true);
@@ -116,33 +103,7 @@
     localSdp_.isBundle = bundle_;
     localSdp_.isRtcpMux = remoteSdp_.isRtcpMux;
 
-<<<<<<< HEAD
     ELOG_DEBUG("Video %d videossrc %u Audio %d audio ssrc %u Bundle %d", video_, remoteSdp_.videoSsrc, audio_, remoteSdp_.audioSsrc,  bundle_);
-=======
-    printf("Video %d videossrc %u Audio %d audio ssrc %u Bundle %d\n", video_, remoteSdp_.videoSsrc, audio_, remoteSdp_.audioSsrc,  bundle_);
-
-    if (!bundle_) {
-      printf("NOT BUNDLE\n");
-      if (video_) {
-        //        if (remoteSdp_.getCryptoInfos().size()!=0){
-        if (remoteSdp_.profile==SAVPF){
-          videoSrtp_ = new SrtpChannel();
-          CryptoInfo crytp;
-          crytp.cipherSuite = std::string("AES_CM_128_HMAC_SHA1_80");
-          crytp.mediaType = VIDEO_TYPE;
-          std::string key = SrtpChannel::generateBase64Key();
-
-          crytp.keyParams = key;
-          crytp.tag = 0;
-          localSdp_.addCrypto(crytp);
-        }
-        //        }
-        localSdp_.videoSsrc = localVideoSsrc_;
-      } else {
-        videoNice_->close();
-        delete (videoNice_);
-      }
->>>>>>> da3769bb
 
     ELOG_DEBUG("Setting SSRC to localSdp %u", this->getVideoSinkSSRC());
     localSdp_.videoSsrc = this->getVideoSinkSSRC();
@@ -155,10 +116,10 @@
       if (remoteSdp_.isFingerprint) {
         // DTLS-SRTP
         if (remoteSdp_.hasVideo) {
-          videoTransport_ = new DtlsTransport(VIDEO_TYPE, "", bundle_, remoteSdp_.isRtcpMux, this);
+          videoTransport_ = new DtlsTransport(VIDEO_TYPE, "", bundle_, remoteSdp_.isRtcpMux, this, stunServer_, stunPort_, minPort_, maxPort_);
         }
         if (remoteSdp_.hasAudio) {
-          audioTransport_ = new DtlsTransport(AUDIO_TYPE, "", bundle_, remoteSdp_.isRtcpMux, this);
+          audioTransport_ = new DtlsTransport(AUDIO_TYPE, "", bundle_, remoteSdp_.isRtcpMux, this, stunServer_, stunPort_, minPort_, maxPort_);
         }
       } else {
         // SDES
@@ -167,10 +128,10 @@
           CryptoInfo cryptemp = crypto_remote[it];
           if (cryptemp.mediaType == VIDEO_TYPE
               && !cryptemp.cipherSuite.compare("AES_CM_128_HMAC_SHA1_80")) {
-            videoTransport_ = new SdesTransport(VIDEO_TYPE, "", bundle_, remoteSdp_.isRtcpMux, &cryptemp, this);
+            videoTransport_ = new SdesTransport(VIDEO_TYPE, "", bundle_, remoteSdp_.isRtcpMux, &cryptemp, this, stunServer_, stunPort_, minPort_, maxPort_);
           } else if (!bundle_ && cryptemp.mediaType == AUDIO_TYPE
               && !cryptemp.cipherSuite.compare("AES_CM_128_HMAC_SHA1_80")) {
-            audioTransport_ = new SdesTransport(AUDIO_TYPE, "", bundle_, remoteSdp_.isRtcpMux, &cryptemp, this);
+            audioTransport_ = new SdesTransport(AUDIO_TYPE, "", bundle_, remoteSdp_.isRtcpMux, &cryptemp, this, stunServer_, stunPort_, minPort_, maxPort_);
           }
         }
       }
