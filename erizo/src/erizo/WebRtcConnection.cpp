/*
 * WebRTCConnection.cpp
 */

#include <cstdio>

#include "WebRtcConnection.h"
#include "DtlsTransport.h"
#include "SdesTransport.h"

#include "SdpInfo.h"
#include "rtputils.h"

namespace erizo {
  DEFINE_LOGGER(WebRtcConnection, "WebRtcConnection");

  WebRtcConnection::WebRtcConnection(bool audioEnabled, bool videoEnabled, const std::string &stunServer, int stunPort, int minPort, int maxPort) {

    ELOG_WARN("WebRtcConnection constructor stunserver %s stunPort %d minPort %d maxPort %d\n", stunServer.c_str(), stunPort, minPort, maxPort);
    video_ = 0;
    audio_ = 0;
    sequenceNumberFIR_ = 0;
    bundle_ = false;
    this->setVideoSinkSSRC(55543);
    this->setAudioSinkSSRC(44444);
    videoSink_ = NULL;
    audioSink_ = NULL;
    fbSink_ = NULL;
    sourcefbSink_ = this;
    sinkfbSource_ = this;

    globalState_ = INITIAL;
    connStateListener_ = NULL;

    sending_ = true;
    send_Thread_ = boost::thread(&WebRtcConnection::sendLoop, this);

    videoTransport_ = NULL;
    audioTransport_ = NULL;

    audioEnabled_ = audioEnabled;
    videoEnabled_ = videoEnabled;

    stunServer_ = stunServer;
    stunPort_ = stunPort;
    minPort_ = minPort;
    maxPort_ = maxPort;
  }

  WebRtcConnection::~WebRtcConnection() {
    ELOG_DEBUG("WebRtcConnection Destructor");
    sending_ = false;
    cond_.notify_one();
    delete videoTransport_;
    videoTransport_=NULL;
    delete audioTransport_;
    audioTransport_= NULL;
    send_Thread_.join();
  }

  bool WebRtcConnection::init() {
    return true;
  }
  
  bool WebRtcConnection::setRemoteSdp(const std::string &sdp) {
    ELOG_DEBUG("Set Remote SDP %s", sdp.c_str());
    remoteSdp_.initWithSdp(sdp);
    //std::vector<CryptoInfo> crypto_remote = remoteSdp_.getCryptoInfos();
    video_ = (remoteSdp_.videoSsrc==0?false:true);
    audio_ = (remoteSdp_.audioSsrc==0?false:true);

    CryptoInfo cryptLocal_video;
    CryptoInfo cryptLocal_audio;
    CryptoInfo cryptRemote_video;
    CryptoInfo cryptRemote_audio;

    bundle_ = remoteSdp_.isBundle;
    ELOG_DEBUG("Is bundle? %d %d ", bundle_, true);
    std::vector<RtpMap> payloadRemote = remoteSdp_.getPayloadInfos();
    localSdp_.getPayloadInfos() = remoteSdp_.getPayloadInfos();
    localSdp_.isBundle = bundle_;
    localSdp_.isRtcpMux = remoteSdp_.isRtcpMux;

    ELOG_DEBUG("Video %d videossrc %u Audio %d audio ssrc %u Bundle %d", video_, remoteSdp_.videoSsrc, audio_, remoteSdp_.audioSsrc,  bundle_);

    ELOG_DEBUG("Setting SSRC to localSdp %u", this->getVideoSinkSSRC());
    localSdp_.videoSsrc = this->getVideoSinkSSRC();
    localSdp_.audioSsrc = this->getAudioSinkSSRC();

    this->setVideoSourceSSRC(remoteSdp_.videoSsrc);
    this->setAudioSourceSSRC(remoteSdp_.audioSsrc);

    if (remoteSdp_.profile == SAVPF) {
      if (remoteSdp_.isFingerprint) {
        // DTLS-SRTP
        if (remoteSdp_.hasVideo) {
          videoTransport_ = new DtlsTransport(VIDEO_TYPE, "video", bundle_, remoteSdp_.isRtcpMux, this, stunServer_, stunPort_, minPort_, maxPort_);
        }
        if (remoteSdp_.hasAudio) {
          audioTransport_ = new DtlsTransport(AUDIO_TYPE, "audio", bundle_, remoteSdp_.isRtcpMux, this, stunServer_, stunPort_, minPort_, maxPort_);
        }
      } else {
        // SDES
        std::vector<CryptoInfo> crypto_remote = remoteSdp_.getCryptoInfos();
        for (unsigned int it = 0; it < crypto_remote.size(); it++) {
          CryptoInfo cryptemp = crypto_remote[it];
          if (cryptemp.mediaType == VIDEO_TYPE
              && !cryptemp.cipherSuite.compare("AES_CM_128_HMAC_SHA1_80")) {
            videoTransport_ = new SdesTransport(VIDEO_TYPE, "video", bundle_, remoteSdp_.isRtcpMux, &cryptemp, this, stunServer_, stunPort_, minPort_, maxPort_);
          } else if (!bundle_ && cryptemp.mediaType == AUDIO_TYPE
              && !cryptemp.cipherSuite.compare("AES_CM_128_HMAC_SHA1_80")) {
            audioTransport_ = new SdesTransport(AUDIO_TYPE, "audio", bundle_, remoteSdp_.isRtcpMux, &cryptemp, this, stunServer_, stunPort_, minPort_, maxPort_);
          }
        }
      }
    }

    return true;
  }

  std::string WebRtcConnection::getLocalSdp() {
    ELOG_DEBUG("Getting SDP");
    if (videoTransport_ != NULL) {
      videoTransport_->processLocalSdp(&localSdp_);
    }
    ELOG_DEBUG("Video SDP done.");
    if (!bundle_ && audioTransport_ != NULL) {
      audioTransport_->processLocalSdp(&localSdp_);
    }
    ELOG_DEBUG("Audio SDP done.");
    localSdp_.profile = remoteSdp_.profile;
    return localSdp_.getSdp();
  }

  int WebRtcConnection::deliverAudioData(char* buf, int len) {
    boost::mutex::scoped_lock lock(receiveAudioMutex_);
    writeSsrc(buf, len, this->getAudioSinkSSRC());
    if (bundle_){
      if (videoTransport_ != NULL) {
        if (audioEnabled_ == true) {
          this->queueData(0, buf, len, videoTransport_);
        }
      }
    } else if (audioTransport_ != NULL) {
      if (audioEnabled_ == true) {
        this->queueData(0, buf, len, audioTransport_);
      }
    }
    return len;
  }

  int WebRtcConnection::deliverVideoData(char* buf, int len) {
    boost::mutex::scoped_lock lock(receiveAudioMutex_);
    rtpheader *head = (rtpheader*) buf;

    if (head->payloadtype == RED_90000_PT) {
      int totalLength = 12;

      if (head->extension) {
        totalLength += ntohs(head->extensionlength)*4 + 4; // RTP Extension header
      }
      int rtpHeaderLength = totalLength;
      redheader *redhead = (redheader*) (buf + totalLength);

      //redhead->payloadtype = remoteSdp_.inOutPTMap[redhead->payloadtype];
      if (!remoteSdp_.supportPayloadType(head->payloadtype)) {
        while (redhead->follow) {
          totalLength += redhead->getLength() + 4; // RED header
          redhead = (redheader*) (buf + totalLength);
        }
        // Parse RED packet to VP8 packet.
        // Copy RTP header
        memcpy(deliverMediaBuffer_, buf, rtpHeaderLength);
        // Copy payload data
        memcpy(deliverMediaBuffer_ + totalLength, buf + totalLength + 1, len - totalLength - 1);
        // Copy payload type
        rtpheader *mediahead = (rtpheader*) deliverMediaBuffer_;
        mediahead->payloadtype = redhead->payloadtype;
        buf = deliverMediaBuffer_;
        len = len - 1 - totalLength + rtpHeaderLength;
      }
    }
    writeSsrc(buf, len, this->getVideoSinkSSRC());
    if (videoTransport_ != NULL) {
      if (videoEnabled_ == true) {
        this->queueData(0, buf, len, videoTransport_);
      }
    }
    return len;
  }

  int WebRtcConnection::deliverFeedback(char* buf, int len){
    // Check where to send the feedback
    rtcpheader *chead = (rtcpheader*) buf;
    ELOG_DEBUG("received Feedback type %u ssrc %u, sourcessrc %u", chead->packettype, ntohl(chead->ssrc), ntohl(chead->ssrcsource));
    if (ntohl(chead->ssrcsource) == this->getAudioSourceSSRC()) {
        writeSsrc(buf,len,this->getAudioSinkSSRC());      
    } else {
        writeSsrc(buf,len,this->getVideoSinkSSRC());      
    }

    if (bundle_){
      if (videoTransport_ != NULL) {
        this->queueData(0, buf, len, videoTransport_);
      }
    } else {
      // TODO: Check where to send the feedback
      if (videoTransport_ != NULL) {
        this->queueData(0, buf, len, videoTransport_);
      }
    }
    return len;
  }

  void WebRtcConnection::writeSsrc(char* buf, int len, unsigned int ssrc) {
    rtpheader *head = (rtpheader*) buf;
    rtcpheader *chead = reinterpret_cast<rtcpheader*> (buf);
    //if it is RTCP we check it it is a compound packet
    if (chead->packettype == RTCP_Sender_PT || chead->packettype == RTCP_Receiver_PT || chead->packettype == RTCP_PS_Feedback_PT || chead->packettype == RTCP_RTP_Feedback_PT) {
        processRtcpHeaders(buf,len,ssrc);
    } else {
      head->ssrc=htonl(ssrc);
    }
  }

  void WebRtcConnection::onTransportData(char* buf, int len, Transport *transport) {
    if (audioSink_ == NULL && videoSink_ == NULL && fbSink_==NULL)
      return;
    boost::mutex::scoped_lock lock(writeMutex_);
    int length = len;
    rtcpheader *chead = reinterpret_cast<rtcpheader*> (buf);
    if (chead->packettype == RTCP_Receiver_PT || chead->packettype == RTCP_PS_Feedback_PT || chead->packettype == RTCP_RTP_Feedback_PT){
      if (fbSink_ != NULL) {
        fbSink_->deliverFeedback(buf,length);
      }
    } else {
      // RTP or RTCP Sender Report
      if (bundle_) {

        // Check incoming SSRC
        rtpheader *head = reinterpret_cast<rtpheader*> (buf);
        rtcpheader *chead = reinterpret_cast<rtcpheader*> (buf);
        unsigned int recvSSRC = ntohl(head->ssrc);

        if (chead->packettype == RTCP_Sender_PT) { //Sender Report
          ELOG_DEBUG ("RTP Sender Report %d length %d ", chead->packettype, ntohs(chead->length));
          recvSSRC = ntohl(chead->ssrc);
        }

        // Deliver data
        if (recvSSRC==this->getVideoSourceSSRC() || recvSSRC==this->getVideoSinkSSRC()) {
          videoSink_->deliverVideoData(buf, length);
        } else if (recvSSRC==this->getAudioSourceSSRC() || recvSSRC==this->getAudioSinkSSRC()) {
          audioSink_->deliverAudioData(buf, length);
        } else {
          ELOG_DEBUG("Unknown SSRC %u, localVideo %u, remoteVideo %u, ignoring", recvSSRC, this->getVideoSourceSSRC(), this->getVideoSinkSSRC());
        }
      } else if (transport->mediaType == AUDIO_TYPE) {
        if (audioSink_ != NULL) {
          rtpheader *head = (rtpheader*) buf;
          // Firefox does not send SSRC in SDP
          if (this->getAudioSourceSSRC() == 0) {
            ELOG_DEBUG("Audio Source SSRC is %u", ntohl(head->ssrc));
            this->setAudioSourceSSRC(ntohl(head->ssrc));
            //this->updateState(TRANSPORT_READY, transport);
          }
          head->ssrc = htonl(this->getAudioSinkSSRC());
          audioSink_->deliverAudioData(buf, length);
        }
      } else if (transport->mediaType == VIDEO_TYPE) {
        if (videoSink_ != NULL) {
          rtpheader *head = (rtpheader*) buf;
          // Firefox does not send SSRC in SDP
          if (this->getVideoSourceSSRC() == 0) {
            ELOG_DEBUG("Video Source SSRC is %u", ntohl(head->ssrc));
            this->setVideoSourceSSRC(ntohl(head->ssrc));
            //this->updateState(TRANSPORT_READY, transport);
          }

          head->ssrc = htonl(this->getVideoSinkSSRC());
          videoSink_->deliverVideoData(buf, length);
        }
      }
    }
  }

  int WebRtcConnection::sendFirPacket() {
    ELOG_DEBUG("Generating FIR Packet");
    sequenceNumberFIR_++; // do not increase if repetition
    int pos = 0;
    uint8_t rtcpPacket[50];
    // add full intra request indicator
    uint8_t FMT = 4;
    rtcpPacket[pos++] = (uint8_t) 0x80 + FMT;
    rtcpPacket[pos++] = (uint8_t) 206;

    //Length of 4
    rtcpPacket[pos++] = (uint8_t) 0;
    rtcpPacket[pos++] = (uint8_t) (4);

    // Add our own SSRC
    uint32_t* ptr = reinterpret_cast<uint32_t*>(rtcpPacket + pos);
    ptr[0] = htonl(this->getVideoSinkSSRC());
    pos += 4;

    rtcpPacket[pos++] = (uint8_t) 0;
    rtcpPacket[pos++] = (uint8_t) 0;
    rtcpPacket[pos++] = (uint8_t) 0;
    rtcpPacket[pos++] = (uint8_t) 0;
    // Additional Feedback Control Information (FCI)
    uint32_t* ptr2 = reinterpret_cast<uint32_t*>(rtcpPacket + pos);
    ptr2[0] = htonl(this->getVideoSourceSSRC());
    pos += 4;

    rtcpPacket[pos++] = (uint8_t) (sequenceNumberFIR_);
    rtcpPacket[pos++] = (uint8_t) 0;
    rtcpPacket[pos++] = (uint8_t) 0;
    rtcpPacket[pos++] = (uint8_t) 0;

    if (videoTransport_ != NULL) {
      videoTransport_->write((char*)rtcpPacket, pos);
    }

    return pos;
  }

  void WebRtcConnection::setWebRTCConnectionStateListener(
      WebRtcConnectionStateListener* listener) {
    this->connStateListener_ = listener;
  }

  void WebRtcConnection::updateState(TransportState state, Transport * transport) {
    boost::mutex::scoped_lock lock(updateStateMutex_);
    WebRTCState temp = globalState_;
    ELOG_INFO("Update Transport State %s to %d", transport->transport_name.c_str(), state);
    if (audioTransport_ == NULL && videoTransport_ == NULL) {
      return;
    }

    if (state == TRANSPORT_FAILED) {
      temp = FAILED;
      ELOG_INFO("WebRtcConnection failed.");
    }

    
    if (globalState_ == FAILED) {
      // if current state is failed we don't use
      return;
    }

    if (state == TRANSPORT_STARTED &&
        (!remoteSdp_.hasAudio || (audioTransport_ != NULL && audioTransport_->getTransportState() == TRANSPORT_STARTED)) &&
        (!remoteSdp_.hasVideo || (videoTransport_ != NULL && videoTransport_->getTransportState() == TRANSPORT_STARTED))) {
      if (remoteSdp_.hasVideo) {
        videoTransport_->setRemoteCandidates(remoteSdp_.getCandidateInfos());
      }
      if (!bundle_ && remoteSdp_.hasAudio) {
        audioTransport_->setRemoteCandidates(remoteSdp_.getCandidateInfos());
      }
      temp = STARTED;
    }

    if (state == TRANSPORT_READY &&
        (!remoteSdp_.hasAudio || (audioTransport_ != NULL && audioTransport_->getTransportState() == TRANSPORT_READY)) &&
        (!remoteSdp_.hasVideo || (videoTransport_ != NULL && videoTransport_->getTransportState() == TRANSPORT_READY))) {
        // WebRTCConnection will be ready only when all channels are ready.
        temp = READY;
    }

    if (transport != NULL && transport == videoTransport_ && bundle_) {
      if (state == TRANSPORT_STARTED) {
        videoTransport_->setRemoteCandidates(remoteSdp_.getCandidateInfos());
        temp = STARTED;
      }
      if (state == TRANSPORT_READY) {
        temp = READY;
      }
    }

    if (temp == READY && globalState_ != temp) {
      ELOG_INFO("Ready to send and receive media");
    }

    if (audioTransport_ != NULL && videoTransport_ != NULL) {
      ELOG_INFO("%s - Update Transport State end, %d - %d, %d - %d, %d - %d", 
        transport->transport_name.c_str(),
        (int)audioTransport_->getTransportState(), 
        (int)videoTransport_->getTransportState(), 
        this->getAudioSourceSSRC(),
        this->getVideoSourceSSRC(),
        (int)temp, 
        (int)globalState_);
    }
    
    if (temp < 0) {
      return;
    }

    if (temp == globalState_ || (temp == STARTED && globalState_ == READY))
      return;

    globalState_ = temp;
    if (connStateListener_ != NULL)
      connStateListener_->connectionStateChanged(globalState_);
  }

  void WebRtcConnection::queueData(int comp, const char* buf, int length, Transport *transport) {
    if (audioSink_ == NULL && videoSink_ == NULL && fbSink_==NULL) //we don't enqueue data if there is nothing to receive it
      return;
    boost::mutex::scoped_lock lock(receiveVideoMutex_);
    if (sendQueue_.size() < 1000) {
      dataPacket p_;
      memset(p_.data, 0, length);
      memcpy(p_.data, buf, length);
      p_.comp = comp;
      if (transport->mediaType == VIDEO_TYPE) {
        p_.type = VIDEO_PACKET;
      } else {
        p_.type = AUDIO_PACKET;
      }

      p_.length = length;
      sendQueue_.push(p_);
    }
<<<<<<< HEAD
    receiveVideoMutex_.unlock();
    cond_.notify_one();
=======
>>>>>>> ace5cfc8
  }

  WebRTCState WebRtcConnection::getCurrentState() {
    return globalState_;
  }

  void WebRtcConnection::processRtcpHeaders(char* buf, int len, unsigned int ssrc){
    char* movingBuf = buf;
    int rtcpLength = 0;
    int totalLength = 0;
    do{
      movingBuf+=rtcpLength;
      rtcpheader *chead= reinterpret_cast<rtcpheader*>(movingBuf);
      rtcpLength= (ntohs(chead->length)+1)*4;      
      totalLength+= rtcpLength;
      chead->ssrc=htonl(ssrc);
      if (chead->packettype == RTCP_PS_Feedback_PT){
        firheader *thefir = reinterpret_cast<firheader*>(movingBuf);
        if (thefir->fmt == 4){ // It is a FIR Packet, we generate it
          //ELOG_DEBUG("Feedback FIR packet, changed source %u sourcessrc to %u fmt %d", ssrc, sourcessrc, thefir->fmt);
          this->sendFirPacket();
        }
      }
    } while(totalLength<len);
  }

  void WebRtcConnection::sendLoop() {
      
      while (sending_ == true) {

        boost::unique_lock<boost::mutex> lock(receiveVideoMutex_);
        while (sendQueue_.size() == 0) {
          cond_.wait(lock);
          if (sending_ == false) {
            lock.unlock();
            return;
          }
        }
          
        if (sendQueue_.front().type == VIDEO_PACKET || bundle_) {
          videoTransport_->write(sendQueue_.front().data, sendQueue_.front().length);
        } else {
          audioTransport_->write(sendQueue_.front().data, sendQueue_.front().length);
        }
        sendQueue_.pop();
        lock.unlock();
      }

    }
}
/* namespace erizo */<|MERGE_RESOLUTION|>--- conflicted
+++ resolved
@@ -422,11 +422,8 @@
       p_.length = length;
       sendQueue_.push(p_);
     }
-<<<<<<< HEAD
     receiveVideoMutex_.unlock();
     cond_.notify_one();
-=======
->>>>>>> ace5cfc8
   }
 
   WebRTCState WebRtcConnection::getCurrentState() {
