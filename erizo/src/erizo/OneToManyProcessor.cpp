--- conflicted
+++ resolved
@@ -57,11 +57,9 @@
   }
 
   void OneToManyProcessor::setPublisher(MediaSource* webRtcConn) {
-    ELOG_DEBUG("SET PUBLISHER");
     boost::mutex::scoped_lock lock(myMonitor_);
     this->publisher.reset(webRtcConn);
     feedbackSink_ = publisher->getFeedbackSink();
-    ELOG_DEBUG("SET PUBLISHER2");
   }
 
   int OneToManyProcessor::deliverFeedback_(char* buf, int len){
@@ -102,28 +100,20 @@
     feedbackSink_ = NULL;
     publisher.reset();
     ELOG_DEBUG ("OneToManyProcessor closeAll");
-<<<<<<< HEAD
-    std::map<std::string, MediaSink*>::iterator it = subscribers.begin();
-    while(it != subscribers.end()) {
-      if ((*it).second != NULL) {
-        delete (*it).second;
-=======
-    std::map<std::string, boost::shared_ptr<MediaSink>>::iterator it;
-    for (it = subscribers.begin(); it != subscribers.end(); it++) {
+    std::map<std::string, boost::shared_ptr<MediaSink>>::iterator it = subscribers.begin();
+    while (it != subscribers.end()) {
       if ((*it).second != NULL) {
         FeedbackSource* fbsource = (*it).second->getFeedbackSource();
         if (fbsource!=NULL){
           fbsource->setFeedbackSink(NULL);
         }
-        /* subscribers.erase(it); */
->>>>>>> df9b67e9
       }
       it = subscribers.erase(it);
     }
     lock.unlock();
     lock.lock();
     subscribers.clear();
-    ELOG_DEBUG ("FINITO closeAll");
+    ELOG_DEBUG ("ClosedAll media in this OneToMany");
   }
 
 }/* namespace erizo */
