--- conflicted
+++ resolved
@@ -64,11 +64,7 @@
 	return 0;
 }
 
-<<<<<<< HEAD
-int OneToManyTranscoder::deliverVideoData(char* buf, int len) {
-=======
 int OneToManyTranscoder::deliverVideoData_(char* buf, int len) {
->>>>>>> ecc8c4d2
 	memcpy(sendVideoBuffer_, buf, len);
 
 	RtpHeader* theHead = reinterpret_cast<RtpHeader*>(buf);
