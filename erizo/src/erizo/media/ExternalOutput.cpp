--- conflicted
+++ resolved
@@ -103,8 +103,7 @@
 
 
   int ExternalOutput::writeAudioData(char* buf, int len){
-<<<<<<< HEAD
-    if (in!=NULL){
+    if (in_!=NULL){
       if (audioCodec_ == NULL) {
         if (warmupfpsCount_>=100){
           hasVideo_ = false;
@@ -113,10 +112,6 @@
             return -1;
           }
         }
-=======
-    if (in_!=NULL){
-      if (videoCodec_ == NULL) {
->>>>>>> ecc8c4d2
         return 0;
       }
       RtpHeader *head = reinterpret_cast<RtpHeader*> (buf);
@@ -125,11 +120,7 @@
         return 0;
       }
 
-<<<<<<< HEAD
-      int ret = in->unpackageAudio(reinterpret_cast<unsigned char*> (buf), len,
-=======
       int ret = in_->unpackageAudio(reinterpret_cast<unsigned char*>(buf), len,
->>>>>>> ecc8c4d2
           unpackagedAudioBuffer_);
       if (ret <= 0)
         return ret;
@@ -165,13 +156,8 @@
   }
 
   int ExternalOutput::writeVideoData(char* buf, int len){
-<<<<<<< HEAD
-    if (in!=NULL){
+    if (in_!=NULL){
       RtpHeader *head = reinterpret_cast<RtpHeader*> (buf);
-=======
-    if (in_!=NULL){
-      rtpheader *head = (rtpheader*) buf;
->>>>>>> ecc8c4d2
       if (head->payloadtype == RED_90000_PT) {
         int totalLength = 12;
 
@@ -200,11 +186,7 @@
         }
       }
       int estimatedFps=0;
-<<<<<<< HEAD
-      int ret = in->unpackageVideo(reinterpret_cast<unsigned char*> (buf), len,
-=======
       int ret = in_->unpackageVideo(reinterpret_cast<unsigned char*>(buf), len,
->>>>>>> ecc8c4d2
           unpackagedBufferpart_, &gotUnpackagedFrame_, &estimatedFps);
 
       if (ret < 0)
@@ -263,14 +245,9 @@
     return 0;
   }
 
-<<<<<<< HEAD
-  int ExternalOutput::deliverAudioData(char* buf, int len) {
+  int ExternalOutput::deliverAudioData_(char* buf, int len) {
     RtcpHeader *head = reinterpret_cast<RtcpHeader*> (buf);
     warmupfpsCount_++;
-=======
-  int ExternalOutput::deliverAudioData_(char* buf, int len) {
-    rtcpheader *head = reinterpret_cast<rtcpheader*>(buf);
->>>>>>> ecc8c4d2
     if (head->isRtcp()){
       return 0;
     }
@@ -278,14 +255,9 @@
     return 0;
   }
 
-<<<<<<< HEAD
-  int ExternalOutput::deliverVideoData(char* buf, int len) {
+  int ExternalOutput::deliverVideoData_(char* buf, int len) {
     RtcpHeader *head = reinterpret_cast<RtcpHeader*> (buf);
     warmupfpsCount_++;
-=======
-  int ExternalOutput::deliverVideoData_(char* buf, int len) {
-    rtcpheader *head = reinterpret_cast<rtcpheader*>(buf);
->>>>>>> ecc8c4d2
     if (head->isRtcp()){
       return 0;
     }
