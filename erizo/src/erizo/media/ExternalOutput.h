#ifndef EXTERNALOUTPUT_H_
#define EXTERNALOUTPUT_H_

#include <string> 
#include <map>
#include "../MediaDefinitions.h"
#include "rtp/RtpPacketQueue.h"
#include "codecs/VideoCodec.h"
#include "codecs/AudioCodec.h"
#include "MediaProcessor.h"
#include "boost/thread.hpp"
#include "logger.h"

extern "C" {
#include <libavcodec/avcodec.h>
#include <libavformat/avformat.h>
}

namespace erizo{
#define UNPACKAGE_BUFFER_SIZE 200000
  class WebRtcConnection;

  class ExternalOutput : public MediaSink, public RawDataReceiver, public FeedbackSource {
      DECLARE_LOGGER();
    public:
      ExternalOutput(const std::string& outputUrl);
      virtual ~ExternalOutput();
      bool init();
	    int deliverAudioData(char* buf, int len);
	    int deliverVideoData(char* buf, int len);
      void receiveRawData(RawDataPacket& packet);

    private:
      OutputProcessor* op_;
      RtpPacketQueue audioQueue_, videoQueue_;
      unsigned char* decodedBuffer_;
      char* sendVideoBuffer_;
<<<<<<< HEAD
=======
      
>>>>>>> f18e8d31

      std::string url;
      volatile bool sending_;
	    boost::mutex queueMutex_;
      boost::thread thread_;
    	boost::condition_variable cond_;
<<<<<<< HEAD
      std::queue<dataPacket> packetQueue_;
=======
>>>>>>> f18e8d31
      AVStream        *video_st, *audio_st;
      
      AudioEncoder* audioCoder_;
      int gotUnpackagedFrame_;
      int unpackagedSize_;
      int prevEstimatedFps_;
      int warmupfpsCount_;
      int sequenceNumberFIR_;
      unsigned long long lastTime_;

      int video_stream_index, bufflen, aviores_, writeheadres_;

      AVFormatContext *context_;
      AVOutputFormat *oformat_;
      AVCodec *videoCodec_, *audioCodec_; 
      AVCodecContext *videoCodecCtx_, *audioCodecCtx_;
      InputProcessor *in;

      AVPacket avpacket;
      unsigned char* unpackagedBufferpart_;
      unsigned char deliverMediaBuffer_[3000];
      unsigned char unpackagedBuffer_[UNPACKAGE_BUFFER_SIZE];
      unsigned char unpackagedAudioBuffer_[UNPACKAGE_BUFFER_SIZE/10];
      unsigned long long initTime_;
      
      
      bool initContext();
      int sendFirPacket();
      void queueData(char* buffer, int length, packetType type);
      void sendLoop();
	    int writeAudioData(char* buf, int len);
	    int writeVideoData(char* buf, int len);
  };
}
#endif /* EXTERNALOUTPUT_H_ */<|MERGE_RESOLUTION|>--- conflicted
+++ resolved
@@ -35,20 +35,11 @@
       RtpPacketQueue audioQueue_, videoQueue_;
       unsigned char* decodedBuffer_;
       char* sendVideoBuffer_;
-<<<<<<< HEAD
-=======
-      
->>>>>>> f18e8d31
-
       std::string url;
-      volatile bool sending_;
+      bool sending_;
 	    boost::mutex queueMutex_;
       boost::thread thread_;
     	boost::condition_variable cond_;
-<<<<<<< HEAD
-      std::queue<dataPacket> packetQueue_;
-=======
->>>>>>> f18e8d31
       AVStream        *video_st, *audio_st;
       
       AudioEncoder* audioCoder_;
