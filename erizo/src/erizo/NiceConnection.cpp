--- conflicted
+++ resolved
@@ -23,14 +23,13 @@
   void cb_nice_recv(NiceAgent* agent, guint stream_id, guint component_id,
       guint len, gchar* buf, gpointer user_data) {
     if (user_data==NULL||len==0)return;
-
+    printf("Received data\n");
     NiceConnection* nicecon = (NiceConnection*) user_data;
     nicecon->queueData(component_id, reinterpret_cast<char*> (buf), static_cast<unsigned int> (len));
   }
 
   void cb_new_candidate(NiceAgent *agent, guint stream_id, guint component_id, gchar *foundation,
       gpointer user_data) {
-
     NiceConnection *conn = (NiceConnection*) user_data;
     std::string found(foundation);
     conn->getCandidate(stream_id, component_id, found);
@@ -39,7 +38,7 @@
   void cb_candidate_gathering_done(NiceAgent *agent, guint stream_id,
       gpointer user_data) {
 
-    NiceConnection *conn = (NiceConnection*) user_data;
+  //  NiceConnection *conn = (NiceConnection*) user_data;
     //conn->gatheringDone(stream_id);
   }
 
@@ -63,11 +62,7 @@
 
   NiceConnection::NiceConnection(MediaType med, const std::string &transport_name,NiceConnectionListener* listener, unsigned int iceComponents, const std::string& stunServer,
                                   int stunPort, int minPort, int maxPort)
-<<<<<<< HEAD
-     : mediaType(med), agent_(NULL), listener_(listener), loop_(NULL), context_(NULL), iceState_(NICE_CREATED), iceComponents_(iceComponents),
-=======
      : mediaType(med), agent_(NULL), listener_(listener), context_(NULL), iceState_(NICE_INITIAL), iceComponents_(iceComponents),
->>>>>>> ab7b052b
              stunServer_(stunServer), stunPort_ (stunPort), minPort_(minPort), maxPort_(maxPort) {
     localCandidates.reset(new std::vector<CandidateInfo>());
     transportName.reset(new std::string(transport_name));
@@ -178,79 +173,10 @@
   }
 
   void NiceConnection::init() {
-    if(this->checkIceState() != NICE_CREATED){
-      ELOG_DEBUG("Initializing NiceConnection not in CREATED state, exiting... %p", this);
+    if(this->checkIceState() != NICE_INITIAL){
+      ELOG_DEBUG("Initializing NiceConnection not in INITIAL state, exiting... %p", this);
       return;
     };
-<<<<<<< HEAD
-    
-    {
-        boost::unique_lock<boost::mutex> lock(agentMutex_);
-        if(!running_)
-          return;
-
-        g_type_init();
-        context_ = g_main_context_new();
-        g_main_context_set_poll_func(context_,timed_poll);
-        /* loop_ =  g_main_loop_new(context_, FALSE); */
-        ELOG_DEBUG("Creating Agent");
-        //loop_ =  g_main_loop_new(NULL, FALSE);
-        //	nice_debug_enable( TRUE );
-        // Create a nice agent
-        //agent_ = nice_agent_new(g_main_loop_get_context(loop_), NICE_COMPATIBILITY_RFC5245);
-        agent_ = nice_agent_new(context_, NICE_COMPATIBILITY_RFC5245);
-        GValue controllingMode = { 0 };
-        g_value_init(&controllingMode, G_TYPE_BOOLEAN);
-        g_value_set_boolean(&controllingMode, false);
-        g_object_set_property(G_OBJECT( agent_ ), "controlling-mode", &controllingMode);
-
-
-        GValue checks = { 0 };
-        g_value_init(&checks, G_TYPE_UINT);
-        g_value_set_uint(&checks, 100);
-        g_object_set_property(G_OBJECT( agent_ ), "max-connectivity-checks", &checks);
-
-
-        //	NiceAddress* naddr = nice_address_new();
-        //	nice_agent_add_local_address(agent_, naddr);
-
-        if (stunServer_.compare("") != 0 && stunPort_!=0){
-          GValue val = { 0 }, val2 = { 0 };
-          g_value_init(&val, G_TYPE_STRING);
-          g_value_set_string(&val, stunServer_.c_str());
-          g_object_set_property(G_OBJECT( agent_ ), "stun-server", &val);
-
-          g_value_init(&val2, G_TYPE_UINT);
-          g_value_set_uint(&val2, stunPort_);
-          g_object_set_property(G_OBJECT( agent_ ), "stun-server-port", &val2);
-
-          ELOG_DEBUG("Setting STUN server %s:%d", stunServer_.c_str(), stunPort_);
-        }
-
-        // Connect the signals
-        g_signal_connect( G_OBJECT( agent_ ), "candidate-gathering-done",
-            G_CALLBACK( cb_candidate_gathering_done ), this);
-        g_signal_connect( G_OBJECT( agent_ ), "component-state-changed",
-            G_CALLBACK( cb_component_state_changed ), this);
-        g_signal_connect( G_OBJECT( agent_ ), "new-selected-pair",
-            G_CALLBACK( cb_new_selected_pair ), this);
-        g_signal_connect( G_OBJECT( agent_ ), "new-candidate",
-            G_CALLBACK( cb_new_candidate ), this);
-    
-      // Create a new stream and start gathering candidates
-        ELOG_DEBUG("Adding Stream... Number of components %d", iceComponents_);
-        nice_agent_add_stream(agent_, iceComponents_);
-
-        gchar *ufrag, *upass;
-        nice_agent_get_local_credentials(agent_, 1, &ufrag, &upass);
-        ufrag_ = std::string(ufrag);
-        upass_ = std::string(upass);
-
-        this->updateIceState(NICE_INITIAL);
-        
-        // Set Port Range ----> If this doesn't work when linking the file libnice.sym has to be modified to include this call
-=======
-
     if(!running_)
       return;
 
@@ -271,6 +197,11 @@
     g_value_set_boolean(&controllingMode, false);
     g_object_set_property(G_OBJECT( agent_ ), "controlling-mode", &controllingMode);
 
+    GValue checks = { 0 };
+    g_value_init(&checks, G_TYPE_UINT);
+    g_value_set_uint(&checks, 100);
+    g_object_set_property(G_OBJECT( agent_ ), "max-connectivity-checks", &checks);
+
     //	NiceAddress* naddr = nice_address_new();
     //	nice_agent_add_local_address(agent_, naddr);
 
@@ -294,12 +225,16 @@
         G_CALLBACK( cb_component_state_changed ), this);
     g_signal_connect( G_OBJECT( agent_ ), "new-selected-pair",
         G_CALLBACK( cb_new_selected_pair ), this);
+    g_signal_connect( G_OBJECT( agent_ ), "new-candidate",
+        G_CALLBACK( cb_new_candidate ), this);
 
     // Create a new stream and start gathering candidates
     ELOG_DEBUG("Adding Stream... Number of components %d", iceComponents_);
     nice_agent_add_stream(agent_, iceComponents_);
->>>>>>> ab7b052b
-
+    gchar *ufrag, *upass;
+    nice_agent_get_local_credentials(agent_, 1, &ufrag, &upass);
+    ufrag_ = std::string(ufrag);
+    upass_ = std::string(upass);
     // Set Port Range ----> If this doesn't work when linking the file libnice.sym has to be modified to include this call
 
     if (minPort_!=0 && maxPort_!=0){
@@ -512,7 +447,6 @@
   }
 
   IceState NiceConnection::checkIceState(){
-    boost::mutex::scoped_lock lock(stateMutex_);
     return iceState_;
   }
 
