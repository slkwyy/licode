/*
 * DtlsConnection.cpp
 */

#include "DtlsTransport.h"
#include "SrtpChannel.h"

#include "dtls/DtlsFactory.h"
#include "rtp/RtpHeaders.h"
//#include "rtputils.h"

using namespace erizo;
using namespace std;
using namespace dtls;

DEFINE_LOGGER(DtlsTransport, "DtlsTransport");
DEFINE_LOGGER(Resender, "Resender");

Resender::Resender(boost::shared_ptr<NiceConnection> nice, unsigned int comp, const unsigned char* data, unsigned int len) : 
  nice_(nice), comp_(comp), data_(data),len_(len), timer(service) {
  sent_ = 0;
}

Resender::~Resender() {
  ELOG_DEBUG("Resender destructor");
  timer.cancel();
  if (thread_.get()!=NULL) {
    ELOG_DEBUG("Resender destructor, joining thread");
    thread_->join();
    ELOG_DEBUG("Resender thread terminated on destructor");
  }
}

void Resender::cancel() {
  timer.cancel();
  sent_ = 1;
}

void Resender::start() {
  sent_ = 0;
  timer.cancel();
  if (thread_.get()!=NULL) {
    ELOG_ERROR("Starting Resender, joining thread to terminate");
    thread_->join();
    ELOG_ERROR("Thread terminated on start");
  }
  timer.expires_from_now(boost::posix_time::seconds(3));
  timer.async_wait(boost::bind(&Resender::resend, this, boost::asio::placeholders::error));
  thread_.reset(new boost::thread(boost::bind(&Resender::run, this)));
}

void Resender::run() {
  service.run();
}

int Resender::getStatus() {
  return sent_;
}

void Resender::resend(const boost::system::error_code& ec) {  
  if (ec == boost::asio::error::operation_aborted) {
    ELOG_DEBUG("%s - Cancelled", nice_->transportName->c_str());
    return;
  }
  
  if (nice_ != NULL) {
    ELOG_WARN("%s - Resending DTLS message to %d", nice_->transportName->c_str(), comp_);
    int val = nice_->sendData(comp_, data_, len_);
    if (val < 0) {
       sent_ = -1;
    } else {
       sent_ = 2;
    }
  }
}

DtlsTransport::DtlsTransport(MediaType med, const std::string &transport_name, bool bundle, bool rtcp_mux, TransportListener *transportListener, const std::string &stunServer, int stunPort, int minPort, int maxPort):Transport(med, transport_name, bundle, rtcp_mux, transportListener, stunServer, stunPort, minPort, maxPort) {
  ELOG_DEBUG( "Initializing DtlsTransport" );
  updateTransportState(TRANSPORT_INITIAL);

  readyRtp = false;
  readyRtcp = false;
  running_ = false;

  dtlsRtp.reset(new DtlsSocketContext());

  // TODO the ownership of classes here is....really awkward. Basically, the DtlsFactory created here ends up being owned the the created client
  // which is in charge of nuking it.  All of the session state is tracked in the DtlsSocketContext.
  //
  // A much more sane architecture would be simply having the client _be_ the context.
  (new DtlsFactory())->createClient(dtlsRtp);
  dtlsRtp->setDtlsReceiver(this);

  int comps = 1;
  if (!rtcp_mux) {
    comps = 2;
    dtlsRtcp.reset(new DtlsSocketContext());
    (new DtlsFactory())->createClient(dtlsRtcp);
    dtlsRtcp->setDtlsReceiver(this);
  }
  bundle_ = bundle;
  nice_.reset(new NiceConnection(med, transport_name, this, comps, stunServer, stunPort, minPort, maxPort));
  nice_->start();
  running_ =true;
  getNice_Thread_ = boost::thread(&DtlsTransport::getNiceDataLoop, this);

}

DtlsTransport::~DtlsTransport() {
  ELOG_DEBUG("DtlsTransport destructor");
  running_ = false;
  nice_->close();
  ELOG_DEBUG("Join thread getNice");
  getNice_Thread_.join();
  ELOG_DEBUG("writeMutex");
  boost::mutex::scoped_lock lockw(writeMutex_);
  ELOG_DEBUG("sessionMutex");
  boost::mutex::scoped_lock locks(sessionMutex_);
  ELOG_DEBUG("DTLSTransport destructor END");
}

void DtlsTransport::onNiceData(unsigned int component_id, char* data, int len, NiceConnection* nice) {
  int length = len;
  SrtpChannel *srtp = srtp_.get();
  if (DtlsTransport::isDtlsPacket(data, len)) {
    ELOG_DEBUG("%s - Received DTLS message from %u", transport_name.c_str(), component_id);
    if (component_id == 1) {
      if (rtpResender.get()!=NULL) {
        rtpResender->cancel();
      }
      dtlsRtp->read(reinterpret_cast<unsigned char*>(data), len);
    } else {
      if (rtcpResender.get()!=NULL) {
        rtcpResender->cancel();
      }
      dtlsRtcp->read(reinterpret_cast<unsigned char*>(data), len);
    }
    return;
  } else if (this->getTransportState() == TRANSPORT_READY) {
    memcpy(unprotectBuf_, data, len);

    if (dtlsRtcp != NULL && component_id == 2) {
      srtp = srtcp_.get();
    }
    if (srtp != NULL){
      RtcpHeader *chead = reinterpret_cast<RtcpHeader*> (unprotectBuf_);
      if (chead->isRtcp()){
        if(srtp->unprotectRtcp(unprotectBuf_, &length)<0){
          return;
        }
      } else {
        if(srtp->unprotectRtp(unprotectBuf_, &length)<0){
          return;
        }
      }
    } else {
      return;
    }

    if (length <= 0){
      return;
    }

    getTransportListener()->onTransportData(unprotectBuf_, length, this);
  }
}

void DtlsTransport::onCandidate(const CandidateInfo &candidate, NiceConnection *conn) {
  std::string generation = " generation 0";
  std::string hostType_str;
  std::ostringstream sdp;
  switch (candidate.hostType) {
    case HOST:
      hostType_str = "host";
      break;
    case SRFLX:
      hostType_str = "srflx";
      break;
    case PRFLX:
      hostType_str = "prflx";
      break;
    case RELAY:
      hostType_str = "relay";
      break;
    default:
      hostType_str = "host";
      break;
  }
  sdp << "a=candidate:" << candidate.foundation << " " << candidate.componentId
      << " " << candidate.netProtocol << " " << candidate.priority << " "
      << candidate.hostAddress << " " << candidate.hostPort << " typ "
      << hostType_str;
  
  if (candidate.hostType == SRFLX || candidate.hostType == RELAY) {
    //raddr 192.168.0.12 rport 50483
    sdp << " raddr " << candidate.rAddress << " rport " << candidate.rPort;
  }
  
  sdp << generation;
  
  getTransportListener()->onCandidate(sdp.str(), this);
}

void DtlsTransport::write(char* data, int len) {
  boost::mutex::scoped_lock lock(writeMutex_);
  if (nice_==NULL)
    return;
  int length = len;
  SrtpChannel *srtp = srtp_.get();

  if (this->getTransportState() == TRANSPORT_READY) {
    memcpy(protectBuf_, data, len);
    int comp = 1;
    RtcpHeader *chead = reinterpret_cast<RtcpHeader*> (protectBuf_);
    if (chead->isRtcp()) {
      if (!rtcp_mux_) {
        comp = 2;
      }
      if (dtlsRtcp != NULL) {
        srtp = srtcp_.get();
      }
      if (srtp && nice_->checkIceState() == NICE_READY) {
        if(srtp->protectRtcp(protectBuf_, &length)<0) {
          return;
        }
      }
    }
    else{
      comp = 1;

      if (srtp && nice_->checkIceState() == NICE_READY) {
        if(srtp->protectRtp(protectBuf_, &length)<0) {
          return;
        }
      }
    }
    if (length <= 10) {
      return;
    }
    if (nice_->checkIceState() == NICE_READY) {
      this->writeOnNice(comp, protectBuf_, length);
    }
  }
}

void DtlsTransport::writeDtls(DtlsSocketContext *ctx, const unsigned char* data, unsigned int len) {
  int comp = 1;
  if (ctx == dtlsRtcp.get()) {
    comp = 2;
    rtcpResender.reset(new Resender(nice_, comp, data, len));
    rtcpResender->start();
  } else {
    rtpResender.reset(new Resender(nice_, comp, data, len));
    rtpResender->start();
  }

  ELOG_DEBUG("%s - Sending DTLS message to %d", transport_name.c_str(), comp);

  nice_->sendData(comp, data, len);
}

void DtlsTransport::onHandshakeCompleted(DtlsSocketContext *ctx, std::string clientKey,std::string serverKey, std::string srtp_profile) {
  boost::mutex::scoped_lock lock(sessionMutex_);
  if (ctx == dtlsRtp.get()) {
    ELOG_DEBUG("%s - Setting RTP srtp params", transport_name.c_str());
    srtp_.reset(new SrtpChannel());
    if (srtp_->setRtpParams((char*) clientKey.c_str(), (char*) serverKey.c_str())) {
      readyRtp = true;
    } else {
      updateTransportState(TRANSPORT_FAILED);
    }
    if (dtlsRtcp == NULL) {
      readyRtcp = true;
    }
  }
  if (ctx == dtlsRtcp.get()) {
    ELOG_DEBUG("%s - Setting RTCP srtp params", transport_name.c_str());
    srtcp_.reset(new SrtpChannel());
    if (srtcp_->setRtpParams((char*) clientKey.c_str(), (char*) serverKey.c_str())) {
      readyRtcp = true;
    } else {
      updateTransportState(TRANSPORT_FAILED);
    }
  }
  ELOG_DEBUG("%s - Ready? %d %d", transport_name.c_str(), readyRtp, readyRtcp);
  if (readyRtp && readyRtcp) {
    ELOG_DEBUG("%s - Ready!!!", transport_name.c_str());
    updateTransportState(TRANSPORT_READY);
  }

}

std::string DtlsTransport::getMyFingerprint() {
  return dtlsRtp->getFingerprint();
}

void DtlsTransport::updateIceState(IceState state, NiceConnection *conn) {
  ELOG_DEBUG( "%s - New NICE state %d %d %d", transport_name.c_str(), state, mediaType, bundle_);
  if (state == NICE_INITIAL && this->getTransportState() != TRANSPORT_STARTED) {
    updateTransportState(TRANSPORT_STARTED);
  }
  if(state == NICE_FAILED){
    ELOG_DEBUG("Nice Failed, no more reading packets");
    running_ = false;
    updateTransportState(TRANSPORT_FAILED);
  }
  if (state == NICE_READY) {
<<<<<<< HEAD
    ELOG_DEBUG("%s - Nice ready", transport_name.c_str());
    if (!dtlsRtp->started || rtpResender->getStatus() < 0) {
      ELOG_DEBUG("%s - DTLSRTP Start", transport_name.c_str());
=======
    ELOG_INFO("%s - Nice ready", transport_name.c_str());
    if (dtlsRtp && !dtlsRtp->started) {
      ELOG_INFO("%s - DTLSRTP Start", transport_name.c_str());
>>>>>>> e3434d7a
      dtlsRtp->start();
    }
    if (dtlsRtcp != NULL && (!dtlsRtcp->started || rtcpResender->getStatus() < 0)) {
      ELOG_DEBUG("%s - DTLSRTCP Start", transport_name.c_str());
      dtlsRtcp->start();
    }
  }
}

void DtlsTransport::processLocalSdp(SdpInfo *localSdp_) {
  ELOG_DEBUG( "Processing Local SDP in DTLS Transport" );
  localSdp_->isFingerprint = true;
  localSdp_->fingerprint = getMyFingerprint();
  std::string username;
  std::string password;
  nice_->getLocalCredentials(&username, &password);
  localSdp_->setCredentials(username, password);
  ELOG_DEBUG( "Processed Local SDP in DTLS Transport with credentials %s, %s", username.c_str(), password.c_str());
}

void DtlsTransport::getNiceDataLoop(){
  while(running_ == true){
    p_ = nice_->getPacket();
    if (p_->length > 0) {
        this->onNiceData(p_->comp, p_->data, p_->length, NULL);
    }
    if (p_->length == -1){    
      running_=false;
      return;
    }
  }
}
bool DtlsTransport::isDtlsPacket(const char* buf, int len) {
  int data = DtlsFactory::demuxPacket(reinterpret_cast<const unsigned char*>(buf),len);
  switch(data)
  {
    case DtlsFactory::dtls:
      return true;
      break;
    default:
      return false;
      break;
  }
}<|MERGE_RESOLUTION|>--- conflicted
+++ resolved
@@ -305,15 +305,9 @@
     updateTransportState(TRANSPORT_FAILED);
   }
   if (state == NICE_READY) {
-<<<<<<< HEAD
-    ELOG_DEBUG("%s - Nice ready", transport_name.c_str());
-    if (!dtlsRtp->started || rtpResender->getStatus() < 0) {
-      ELOG_DEBUG("%s - DTLSRTP Start", transport_name.c_str());
-=======
     ELOG_INFO("%s - Nice ready", transport_name.c_str());
     if (dtlsRtp && !dtlsRtp->started) {
       ELOG_INFO("%s - DTLSRTP Start", transport_name.c_str());
->>>>>>> e3434d7a
       dtlsRtp->start();
     }
     if (dtlsRtcp != NULL && (!dtlsRtcp->started || rtcpResender->getStatus() < 0)) {
