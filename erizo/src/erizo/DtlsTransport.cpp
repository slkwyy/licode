/*
 * DtlsConnection.cpp
 */

#include "DtlsTransport.h"
#include "SrtpChannel.h"

#include "dtls/DtlsFactory.h"
<<<<<<< HEAD

#include "rtp/RtpHeaders.h"
=======
#include "rtputils.h"
>>>>>>> 2a7bb562

using namespace erizo;
using namespace std;
using namespace dtls;

DEFINE_LOGGER(DtlsTransport, "DtlsTransport");
DEFINE_LOGGER(Resender, "Resender");

Resender::Resender(boost::shared_ptr<NiceConnection> nice, unsigned int comp, const unsigned char* data, unsigned int len) : 
  nice_(nice), comp_(comp), data_(data),len_(len), timer(service) {
  }

Resender::~Resender() {
  ELOG_DEBUG("Resender destructor");
  timer.cancel();
  if (thread_.get()!=NULL) {
    ELOG_DEBUG("Resender destructor, joining thread");
    thread_->join();
    ELOG_DEBUG("Resender thread terminated on destructor");
  }
}

void Resender::cancel() {
  timer.cancel();
}

void Resender::start() {
  timer.cancel();
  if (thread_.get()!=NULL) {
    ELOG_ERROR("Starting Resender, joining thread to terminate");
    thread_->join();
    ELOG_ERROR("Thread terminated on start");
  }
  timer.expires_from_now(boost::posix_time::seconds(3));
  timer.async_wait(boost::bind(&Resender::resend, this, boost::asio::placeholders::error));
  thread_.reset(new boost::thread(boost::bind(&Resender::run, this)));
}

void Resender::run() {
  service.run();
}

void Resender::resend(const boost::system::error_code& ec) {  
  if (ec == boost::asio::error::operation_aborted) {
    ELOG_DEBUG("%s - Cancelled", nice_->transportName->c_str());
    return;
  }

  ELOG_WARN("%s - Resending DTLS message to %d", nice_->transportName->c_str(), comp_);
  nice_->sendData(comp_, data_, len_);
  ELOG_WARN("%s - Resent", nice_->transportName->c_str());
}

DtlsTransport::DtlsTransport(MediaType med, const std::string &transport_name, bool bundle, bool rtcp_mux, TransportListener *transportListener, const std::string &stunServer, int stunPort, int minPort, int maxPort):Transport(med, transport_name, bundle, rtcp_mux, transportListener, stunServer, stunPort, minPort, maxPort) {
  ELOG_DEBUG( "Initializing DtlsTransport" );
  updateTransportState(TRANSPORT_INITIAL);

  readyRtp = false;
  readyRtcp = false;
  running_ = false;

  dtlsRtp.reset(new DtlsSocketContext());

  // TODO the ownership of classes here is....really awkward. Basically, the DtlsFactory created here ends up being owned the the created client
  // which is in charge of nuking it.  All of the session state is tracked in the DtlsSocketContext.
  //
  // A much more sane architecture would be simply having the client _be_ the context.
  (new DtlsFactory())->createClient(dtlsRtp);
  dtlsRtp->setDtlsReceiver(this);

  int comps = 1;
  if (!rtcp_mux) {
    comps = 2;
    dtlsRtcp.reset(new DtlsSocketContext());
    (new DtlsFactory())->createClient(dtlsRtcp);
    dtlsRtcp->setDtlsReceiver(this);
  }
  bundle_ = bundle;
  nice_.reset(new NiceConnection(med, transport_name, this, comps, stunServer, stunPort, minPort, maxPort));
  nice_->start();
  running_ =true;
  getNice_Thread_ = boost::thread(&DtlsTransport::getNiceDataLoop, this);

}

DtlsTransport::~DtlsTransport() {
  ELOG_DEBUG("DtlsTransport destructor");
  running_ = false;
  nice_->close();
  ELOG_DEBUG("Join thread getNice");
  getNice_Thread_.join();
  ELOG_DEBUG("writeMutex");
  boost::mutex::scoped_lock lockw(writeMutex_);
  ELOG_DEBUG("sessionMutex");
  boost::mutex::scoped_lock locks(sessionMutex_);
  ELOG_DEBUG("DTLSTransport destructor END");
}

void DtlsTransport::onNiceData(unsigned int component_id, char* data, int len, NiceConnection* nice) {
  int length = len;
  SrtpChannel *srtp = srtp_.get();
  if (DtlsTransport::isDtlsPacket(data, len)) {
    ELOG_DEBUG("%s - Received DTLS message from %u", transport_name.c_str(), component_id);
    if (component_id == 1) {
      if (rtpResender.get()!=NULL) {
        rtpResender->cancel();
      }
      dtlsRtp->read(reinterpret_cast<unsigned char*>(data), len);
    } else {
      if (rtcpResender.get()!=NULL) {
        rtcpResender->cancel();
      }
      dtlsRtcp->read(reinterpret_cast<unsigned char*>(data), len);
    }
    return;
  } else if (this->getTransportState() == TRANSPORT_READY) {
    memcpy(unprotectBuf_, data, len);

    if (dtlsRtcp != NULL && component_id == 2) {
      srtp = srtcp_.get();
    }
    if (srtp != NULL){
      RtcpHeader *chead = reinterpret_cast<RtcpHeader*> (unprotectBuf_);
      if (chead->isRtcp()){
        if(srtp->unprotectRtcp(unprotectBuf_, &length)<0){
          return;
        }
      } else {
        if(srtp->unprotectRtp(unprotectBuf_, &length)<0){
          return;
        }
      }
    } else {
      return;
    }

    if (length <= 0){
      return;
    }

    getTransportListener()->onTransportData(unprotectBuf_, length, this);
  }
}

void DtlsTransport::write(char* data, int len) {
  boost::mutex::scoped_lock lock(writeMutex_);
  if (nice_==NULL)
    return;
  int length = len;
  SrtpChannel *srtp = srtp_.get();

  if (this->getTransportState() == TRANSPORT_READY) {
    memcpy(protectBuf_, data, len);
    int comp = 1;
    RtcpHeader *chead = reinterpret_cast<RtcpHeader*> (protectBuf_);
    if (chead->isRtcp()) {
      if (!rtcp_mux_) {
        comp = 2;
      }
      if (dtlsRtcp != NULL) {
        srtp = srtcp_.get();
      }
      if (srtp && nice_->checkIceState() == NICE_READY) {
        if(srtp->protectRtcp(protectBuf_, &length)<0) {
          return;
        }
      }
    }
    else{
      comp = 1;

      if (srtp && nice_->checkIceState() == NICE_READY) {
        if(srtp->protectRtp(protectBuf_, &length)<0) {
          return;
        }
      }
    }
    if (length <= 10) {
      return;
    }
    if (nice_->checkIceState() == NICE_READY) {
      this->writeOnNice(comp, protectBuf_, length);
    }
  }
}

void DtlsTransport::writeDtls(DtlsSocketContext *ctx, const unsigned char* data, unsigned int len) {
  int comp = 1;
  if (ctx == dtlsRtcp.get()) {
    comp = 2;
    rtcpResender.reset(new Resender(nice_, comp, data, len));
    rtcpResender->start();
  } else {
    rtpResender.reset(new Resender(nice_, comp, data, len));
    rtpResender->start();
  }

  ELOG_DEBUG("%s - Sending DTLS message to %d", transport_name.c_str(), comp);

  nice_->sendData(comp, data, len);
}

void DtlsTransport::onHandshakeCompleted(DtlsSocketContext *ctx, std::string clientKey,std::string serverKey, std::string srtp_profile) {
  boost::mutex::scoped_lock lock(sessionMutex_);
  if (ctx == dtlsRtp.get()) {
    ELOG_DEBUG("%s - Setting RTP srtp params", transport_name.c_str());
    srtp_.reset(new SrtpChannel());
    if (srtp_->setRtpParams((char*) clientKey.c_str(), (char*) serverKey.c_str())) {
      readyRtp = true;
    } else {
      updateTransportState(TRANSPORT_FAILED);
    }
    if (dtlsRtcp == NULL) {
      readyRtcp = true;
    }
  }
  if (ctx == dtlsRtcp.get()) {
    ELOG_DEBUG("%s - Setting RTCP srtp params", transport_name.c_str());
    srtcp_.reset(new SrtpChannel());
    if (srtcp_->setRtpParams((char*) clientKey.c_str(), (char*) serverKey.c_str())) {
      readyRtcp = true;
    } else {
      updateTransportState(TRANSPORT_FAILED);
    }
  }
  ELOG_DEBUG("%s - Ready? %d %d", transport_name.c_str(), readyRtp, readyRtcp);
  if (readyRtp && readyRtcp) {
    ELOG_DEBUG("%s - Ready!!!", transport_name.c_str());
    updateTransportState(TRANSPORT_READY);
  }

}

std::string DtlsTransport::getMyFingerprint() {
  return dtlsRtp->getFingerprint();
}

void DtlsTransport::updateIceState(IceState state, NiceConnection *conn) {
  ELOG_DEBUG( "%s - New NICE state %d %d %d", transport_name.c_str(), state, mediaType, bundle_);
  if (state == NICE_CANDIDATES_GATHERED && this->getTransportState() != TRANSPORT_STARTED) {
    ELOG_DEBUG("UpdateTransportState %p",this);
    updateTransportState(TRANSPORT_STARTED);
  }
  if(state == NICE_FAILED){
    ELOG_DEBUG("Nice Failed, no more reading packets");
    running_ = false;
    updateTransportState(TRANSPORT_FAILED);
  }
  if (state == NICE_READY) {
    ELOG_DEBUG("%s - Nice ready", transport_name.c_str());
    if (!dtlsRtp->started) {
      ELOG_DEBUG("%s - DTLSRTP Start", transport_name.c_str());
      dtlsRtp->start();
    }
    if (dtlsRtcp != NULL && !dtlsRtcp->started) {
      ELOG_DEBUG("%s - DTLSRTCP Start", transport_name.c_str());
      dtlsRtcp->start();
    }
  }
}

void DtlsTransport::processLocalSdp(SdpInfo *localSdp_) {
  ELOG_DEBUG( "Processing Local SDP in DTLS Transport" );
  localSdp_->isFingerprint = true;
  localSdp_->fingerprint = getMyFingerprint();
  if (nice_->checkIceState() >= NICE_CANDIDATES_GATHERED) {

    boost::shared_ptr<std::vector<CandidateInfo> > cands = nice_->localCandidates;
    ELOG_DEBUG( "Candidates: %lu", cands->size() );
    for (unsigned int it = 0; it < cands->size(); it++) {
      CandidateInfo cand = cands->at(it);
      cand.isBundle = bundle_;
      // TODO Check if bundle
      localSdp_->addCandidate(cand);
      if (cand.isBundle) {
        ELOG_DEBUG("Adding bundle candidate! %d", cand.mediaType);
        cand.mediaType = AUDIO_TYPE;
        localSdp_->addCandidate(cand);
      }
    }
  }
  ELOG_DEBUG( "Processed Local SDP in DTLS Transport" );
}

void DtlsTransport::getNiceDataLoop(){
  while(running_ == true){
    p_ = nice_->getPacket();
    if (p_->length > 0) {
        this->onNiceData(p_->comp, p_->data, p_->length, NULL);
    }
    if (p_->length == -1){    
      running_=false;
      return;
    }
  }
}
bool DtlsTransport::isDtlsPacket(const char* buf, int len) {
  int data = DtlsFactory::demuxPacket(reinterpret_cast<const unsigned char*>(buf),len);
  switch(data)
  {
    case DtlsFactory::dtls:
      return true;
      break;
    default:
      return false;
      break;
  }
}<|MERGE_RESOLUTION|>--- conflicted
+++ resolved
@@ -6,12 +6,8 @@
 #include "SrtpChannel.h"
 
 #include "dtls/DtlsFactory.h"
-<<<<<<< HEAD
-
 #include "rtp/RtpHeaders.h"
-=======
-#include "rtputils.h"
->>>>>>> 2a7bb562
+//#include "rtputils.h"
 
 using namespace erizo;
 using namespace std;
