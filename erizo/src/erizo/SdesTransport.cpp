--- conflicted
+++ resolved
@@ -87,13 +87,8 @@
 
     if (this->getTransportState() == TRANSPORT_READY) {
       memcpy(protectBuf_, data, len);
-<<<<<<< HEAD
-
+      int comp = 1;
       RtcpHeader *chead = reinterpret_cast<RtcpHeader*> (protectBuf_);
-=======
-      int comp = 1;
-      rtcpheader *chead = reinterpret_cast<rtcpheader*> (protectBuf_);
->>>>>>> ecc8c4d2
       if (chead->packettype == RTCP_Sender_PT || chead->packettype == RTCP_Receiver_PT || chead->packettype == RTCP_PS_Feedback_PT
           || chead->packettype == RTCP_RTP_Feedback_PT) {
         if (!rtcp_mux_) {
