/*global window, document, clearTimeout, setTimeout */

/*
 * Bar represents the bottom menu bar of every VideoPlayer.
 * It contains a Speaker and an icon.
 * Every Bar is a View.
 * Ex.: var bar = Bar({elementID: element, id: id});
 */
var Erizo = Erizo || {};
Erizo.Bar = function (spec) {
    "use strict";
    var that = Erizo.View({}),
        waiting,
        show;

    // Variables

    // DOM element in which the Bar will be appended
    that.elementID = spec.elementID;

    // Bar ID
    that.id = spec.id;

    // Container
    that.div = document.createElement('div');
    that.div.setAttribute('id', 'bar_' + that.id);

    // Bottom bar
    that.bar = document.createElement('div');
    that.bar.setAttribute('style', 'width: 100%; height: 15%; max-height: 30px; position: absolute; bottom: 0; right: 0; background-color: rgba(255,255,255,0.62)');
    that.bar.setAttribute('id', 'subbar_' + that.id);

    // Lynckia icon
    that.link = document.createElement('a');
    that.link.setAttribute('href', 'http://www.lynckia.com/');
    that.link.setAttribute('target', '_blank');

    that.logo = document.createElement('img');
    that.logo.setAttribute('style', 'width: 100%; height: 100%; max-width: 30px; position: absolute; top: 0; left: 2px;');
    that.logo.setAttribute('alt', 'Lynckia');
    that.logo.setAttribute('src', that.url + '/assets/star.svg');

    // Private functions
    show = function (displaying) {
        if (displaying !== 'block') {
            displaying = 'none';
        } else {
            clearTimeout(waiting);
        }

        that.div.setAttribute('style', 'width: 100%; height: 100%; position: relative; bottom: 0; right: 0; display:' + displaying);
    };

    // Public functions

    that.display = function () {
        show('block');
    };

    that.hide = function () {
        waiting = setTimeout(show, 1000);
    };

    document.getElementById(that.elementID).appendChild(that.div);
    that.div.appendChild(that.bar);
    that.bar.appendChild(that.link);
    that.link.appendChild(that.logo);

    // Speaker component
<<<<<<< HEAD
=======
    console.log("Screen: ", spec.stream.screen);
>>>>>>> da3769bb

    if (!spec.stream.screen && (spec.options === undefined || spec.options.speaker === undefined || spec.options.speaker === true)) {
        that.speaker = new Erizo.Speaker({elementID: 'subbar_' + that.id, id: that.id, stream: spec.stream, video: spec.video});
    }

    that.display();
    that.hide();

    return that;
};<|MERGE_RESOLUTION|>--- conflicted
+++ resolved
@@ -67,11 +67,6 @@
     that.link.appendChild(that.logo);
 
     // Speaker component
-<<<<<<< HEAD
-=======
-    console.log("Screen: ", spec.stream.screen);
->>>>>>> da3769bb
-
     if (!spec.stream.screen && (spec.options === undefined || spec.options.speaker === undefined || spec.options.speaker === true)) {
         that.speaker = new Erizo.Speaker({elementID: 'subbar_' + that.id, id: that.id, stream: spec.stream, video: spec.video});
     }
