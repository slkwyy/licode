--- conflicted
+++ resolved
@@ -381,7 +381,6 @@
 
                 } else {
 
-<<<<<<< HEAD
                     sendSDPSocket('publish', {state: 'erizo', data: stream.hasData(), audio: stream.hasAudio(), video: stream.hasVideo(), attributes: stream.getAttributes()}, undefined, function (answer, id) {
                         if (answer === 'error') {
                             if (callbackError)
@@ -394,32 +393,6 @@
                         if (stream.hasData()) {
                             stream.sendData = function (msg) {
                                 sendDataSocket(stream, msg);
-=======
-                    stream.pc = Erizo.Connection({callback: function (offer) {
-                        sendSDPSocket('publish', {state: 'offer', data: stream.hasData(), audio: stream.hasAudio(), video: stream.hasVideo(), attributes: stream.getAttributes()}, offer, function (answer, id) {
-                            if (answer === 'error') {
-                                if (callbackError)
-                                    callbackError(answer);
-                                return;
-                            }
-                            stream.pc.onsignalingmessage = function (ok) {
-                                stream.pc.onsignalingmessage = function () {};
-                                sendSDPSocket('publish', {state: 'ok', streamId: id, data: stream.hasData(), audio: stream.hasAudio(), video: stream.hasVideo(), screen: stream.hasScreen(), attributes: stream.getAttributes()}, ok);
-                                L.Logger.info('Stream published');
-                                stream.getID = function () {
-                                    return id;
-                                };
-                                if (stream.hasData()) {
-                                    stream.sendData = function (msg) {
-                                        sendDataSocket(stream, msg);
-                                    };
-                                }
-                                stream.setAttributes = function (attrs) {
-                                    updateAttributes(stream, attrs);
-                                };
-                                that.localStreams[id] = stream;
-                                stream.room = that;
->>>>>>> 7d03db9e
                             };
                         }
                         that.localStreams[id] = stream;
