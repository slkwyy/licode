--- conflicted
+++ resolved
@@ -96,21 +96,13 @@
 
         delete io.sockets[host];
 
-<<<<<<< HEAD
-        that.socket = io.connect(token.host, {reconnect: false});
-=======
         that.socket = io.connect(token.host, {reconnect: false, secure: false});
->>>>>>> c63db824
 
         // We receive an event with a new stream in the room.
         // type can be "media" or "data"
         that.socket.on('onAddStream', function (arg) {
             console.log(arg);
-<<<<<<< HEAD
-            var stream = Erizo.Stream({streamID: arg.id, local: false, audio: arg.audio, video: arg.video, data: arg.data, attributes: arg.attributes}),
-=======
             var stream = Erizo.Stream({streamID: arg.id, local: false, audio: arg.audio, video: arg.video, data: arg.data, screen: arg.screen, attributes: arg.attributes}),
->>>>>>> c63db824
                 evt;
             that.remoteStreams[arg.id] = stream;
             evt = Erizo.StreamEvent({type: 'stream-added', stream: stream});
@@ -195,12 +187,7 @@
             for (index in streams) {
                 if (streams.hasOwnProperty(index)) {
                     arg = streams[index];
-<<<<<<< HEAD
-                    stream = Erizo.Stream({streamID: arg.id, local: false, audio: arg.audio, video: arg.video, data: arg.data, attributes: arg.attributes});
-=======
-                    console.log(arg);
                     stream = Erizo.Stream({streamID: arg.id, local: false, audio: arg.audio, video: arg.video, data: arg.data, screen: arg.screen, attributes: arg.attributes});
->>>>>>> c63db824
                     streamList.push(stream);
                     that.remoteStreams[arg.id] = stream;
                 }
@@ -233,22 +220,12 @@
         if (stream.local && that.localStreams[stream.getID()] === undefined) {
 
             // 2- Publish Media Stream to Erizo-Controller
-<<<<<<< HEAD
-            if (stream.hasAudio() || stream.hasVideo()) {
-
+
+            if (stream.hasAudio() || stream.hasVideo() || stream.hasScreen()) {
                 if (stream.url !== undefined) {
                     sendSDPSocket('publish', {state: 'url', data: stream.hasData(), audio: stream.hasAudio(), video: stream.hasVideo(), attributes: stream.getAttributes()}, stream.url, function (answer, id) {
                         
                         if (answer === 'success') {
-=======
-            if (stream.hasAudio() || stream.hasVideo() || stream.hasScreen()) {
-
-                stream.pc = Erizo.Connection({callback: function (offer) {
-                    sendSDPSocket('publish', {state: 'offer', data: true, audio: stream.hasAudio(), video: stream.hasVideo(), attributes: stream.getAttributes()}, offer, function (answer, id) {
-                        stream.pc.onsignalingmessage = function (ok) {
-                            stream.pc.onsignalingmessage = function () {};
-                            sendSDPSocket('publish', {state: 'ok', streamId: id, data: true, audio: stream.hasAudio(), video: stream.hasVideo(), screen: stream.hasScreen(), attributes: stream.getAttributes()}, ok);
->>>>>>> c63db824
                             L.Logger.info('Stream published');
                             stream.getID = function () {
                                 return id;
@@ -258,7 +235,6 @@
                             };
                             that.localStreams[id] = stream;
                             stream.room = that;
-<<<<<<< HEAD
                             if (callback)
                                 callback();
                         } else {
@@ -273,10 +249,10 @@
 
                 } else {
                     stream.pc = Erizo.Connection({callback: function (offer) {
-                        sendSDPSocket('publish', {state: 'offer', data: stream.hasData(), audio: stream.hasAudio(), video: stream.hasVideo(), attributes: stream.getAttributes()}, offer, function (answer, id) {
+                        sendSDPSocket('publish', {state: 'offer', data: true, audio: stream.hasAudio(), video: stream.hasVideo(), attributes: stream.getAttributes()}, offer, function (answer, id) {
                             stream.pc.onsignalingmessage = function (ok) {
                                 stream.pc.onsignalingmessage = function () {};
-                                sendSDPSocket('publish', {state: 'ok', streamId: id, data: stream.hasData(), audio: stream.hasAudio(), video: stream.hasVideo(), attributes: stream.getAttributes()}, ok);
+                                sendSDPSocket('publish', {state: 'ok', streamId: id, data: true, audio: stream.hasAudio(), video: stream.hasVideo(), screen: stream.hasScreen(), attributes: stream.getAttributes()}, ok);
                                 L.Logger.info('Stream published');
                                 stream.getID = function () {
                                     return id;
@@ -289,19 +265,10 @@
                             };
                             stream.pc.processSignalingMessage(answer);
                         });
-                    }, stunServerUrl: that.stunServerUrl});
+                    }, stunServerUrl: that.stunServerUrl, turnServer: that.turnServer});
 
                     stream.pc.addStream(stream.stream);
                 }
-
-=======
-                        };
-                        stream.pc.processSignalingMessage(answer);
-                    });
-                }, stunServerUrl: that.stunServerUrl, turnServer: that.turnServer});
-
-                stream.pc.addStream(stream.stream);
->>>>>>> c63db824
             } else if (stream.hasData()) {
                 // 3- Publish Data Stream
                 sendSDPSocket('publish', {state: 'data', data: true, audio: false, video: false, screen: false, attributes: stream.getAttributes()}, undefined, function (answer, id) {
@@ -343,22 +310,14 @@
 
         if (!stream.local) {
 
-<<<<<<< HEAD
-            if (stream.hasVideo() || stream.hasAudio()) {
-=======
             if (stream.hasVideo() || stream.hasAudio() || stream.hasScreen()) {
->>>>>>> c63db824
                 // 1- Subscribe to Stream
                 stream.pc = Erizo.Connection({callback: function (offer) {
                     sendSDPSocket('subscribe', {streamId: stream.getID()}, offer, function (answer) {
                         stream.pc.processSignalingMessage(answer);
 
                     });
-<<<<<<< HEAD
-                }, stunServerUrl: that.stunServerUrl});
-=======
                 }, stunServerUrl: that.stunServerUrl, turnServer: that.turnServer});
->>>>>>> c63db824
 
                 stream.pc.onaddstream = function (evt) {
                     // Draw on html
