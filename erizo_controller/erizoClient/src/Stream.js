/*global ErizoGetUserMedia, L, document*/
/*
 * Class Stream represents a local or a remote Stream in the Room. It will handle the WebRTC stream
 * and identify the stream and where it should be drawn.
 */
var Erizo = Erizo || {};
Erizo.Stream = function (spec) {
    "use strict";
    var that = Erizo.EventDispatcher(spec),
        getFrame;

    that.stream = spec.stream;
    that.url = spec.url;
    that.recording = spec.recording;
    that.room = undefined;
    that.showing = false;
    that.local = false;
    that.video = spec.video;
    that.audio = spec.audio;
    that.screen = spec.screen;
    that.videoSize = spec.videoSize;
    that.extensionId = spec.extensionId;

    if (that.videoSize !== undefined && (!(that.videoSize instanceof Array) || that.videoSize.length != 4)) {
        throw Error("Invalid Video Size");
    }
    if (spec.local === undefined || spec.local === true) {
        that.local = true;
    }

    // Public functions

    that.getID = function () {
        return spec.streamID;
    };

    // Get attributes of this stream.
    that.getAttributes = function () {
        return spec.attributes;
    };

    // Changes the attributes of this stream in the room.
    that.setAttributes = function(attrs) {
        L.Logger.error("Failed to set attributes data. This Stream object has not been published.");
    };

    that.updateLocalAttributes = function(attrs) {
        spec.attributes = attrs;
    };

    // Indicates if the stream has audio activated
    that.hasAudio = function () {
        return spec.audio;
    };

    // Indicates if the stream has video activated
    that.hasVideo = function () {
        return spec.video;
    };

    // Indicates if the stream has data activated
    that.hasData = function () {
        return spec.data;
    };

    // Indicates if the stream has screen activated
    that.hasScreen = function () {
        return spec.screen;
    };

    // Sends data through this stream.
    that.sendData = function (msg) {
        L.Logger.error("Failed to send data. This Stream object has not that channel enabled.");
    };

    // Initializes the stream and tries to retrieve a stream from local video and audio
    // We need to call this method before we can publish it in the room.
    that.init = function () {
      try {
        if ((spec.audio || spec.video || spec.screen) && spec.url === undefined) {
          L.Logger.info("Requested access to local media");
          var videoOpt = spec.video;
          if ((videoOpt == true || spec.screen == true) && that.videoSize !== undefined) {
            videoOpt = {mandatory: {minWidth: that.videoSize[0], minHeight: that.videoSize[1], maxWidth: that.videoSize[2], maxHeight: that.videoSize[3]}};
          } else if (spec.screen == true && videoOpt === undefined){
            videoOpt = true;
          }
          var opt = {video: videoOpt, audio: spec.audio, fake: spec.fake, screen: spec.screen, extensionId:that.extensionId};
          L.Logger.debug(opt);
          Erizo.GetUserMedia(opt, function (stream) {
            //navigator.webkitGetUserMedia("audio, video", function (stream) {

            L.Logger.info("User has granted access to local media.");
            that.stream = stream;

            var streamEvent = Erizo.StreamEvent({type: "access-accepted"});
            that.dispatchEvent(streamEvent);

          }, function (error) {
            L.Logger.error("Failed to get access to local media. Error code was " + error.code + ".");
            var streamEvent = Erizo.StreamEvent({type: "access-denied", msg:error});
            that.dispatchEvent(streamEvent);
          });
          } else {
            var streamEvent = Erizo.StreamEvent({type: "access-accepted"});
            that.dispatchEvent(streamEvent);
          }
          } catch (e) {
            L.Logger.error("Failed to get access to local media. Error was " + e + ".");
            var streamEvent = Erizo.StreamEvent({type: "access-denied", msg:e});
            that.dispatchEvent(streamEvent);
          }
      };


     that.close = function () {
        if (that.local) {
            if (that.room !== undefined) {
                that.room.unpublish(that);
            }
            // Remove HTML element
            that.hide();
            if (that.stream !== undefined) {
                that.stream.getTracks().forEach(function (track) {
                    track.stop();
                });
            }
            that.stream = undefined;
        }
    };

    that.play = function (elementID, options) {
        options = options || {};
        that.elementID = elementID;
        if (that.hasVideo() || this.hasScreen()) {
            // Draw on HTML
            if (elementID !== undefined) {
                var player = new Erizo.VideoPlayer({id: that.getID(), stream: that, elementID: elementID, options: options});
                that.player = player;
                that.showing = true;
            }
        } else if (that.hasAudio) {
            var player = new Erizo.AudioPlayer({id: that.getID(), stream: that, elementID: elementID, options: options});
            that.player = player;
            that.showing = true;
        }
    };

    that.stop = function () {
        if (that.showing) {
            if (that.player !== undefined) {
                that.player.destroy();
                that.showing = false;
            }
        }
    };

    that.show = that.play;
    that.hide = that.stop;

    getFrame = function () {
        if (that.player !== undefined && that.stream !== undefined) {
            var video = that.player.video,

                style = document.defaultView.getComputedStyle(video),
                width = parseInt(style.getPropertyValue("width"), 10),
                height = parseInt(style.getPropertyValue("height"), 10),
                left = parseInt(style.getPropertyValue("left"), 10),
                top = parseInt(style.getPropertyValue("top"), 10),

                div = document.getElementById(that.elementID),
                divStyle = document.defaultView.getComputedStyle(div),
                divWidth = parseInt(divStyle.getPropertyValue("width"), 10),
                divHeight = parseInt(divStyle.getPropertyValue("height"), 10),

                canvas = document.createElement('canvas'),
                context;

            canvas.id = "testing";
            canvas.width = divWidth;
            canvas.height = divHeight;
            canvas.setAttribute('style', 'display: none');
            //document.body.appendChild(canvas);
            context = canvas.getContext('2d');

            context.drawImage(video, left, top, width, height);

            return canvas;
        } else {
            return null;
        }
    };

    that.getVideoFrameURL = function (format) {
        var canvas = getFrame();
        if (canvas !== null) {
            if (format) {
                return canvas.toDataURL(format);
            } else {
                return canvas.toDataURL();
            }
        } else {
            return null;
        }
    };

    that.getVideoFrame = function () {
        var canvas = getFrame();
        if (canvas !== null) {
            return canvas.getContext('2d').getImageData(0, 0, canvas.width, canvas.height);
        } else {
            return null;
        }
    };

    that.checkOptions = function (config, isUpdate){ 
        //TODO: Check for any incompatible options
        if (isUpdate === true){  // We are updating the stream
            if (config.video || config.audio || config.screen){
                L.Logger.warning("Cannot update type of subscription");
                config.video = undefined;
                config.audio = undefined;
                config.screen = undefined;
            }
        }else{  // on publish or subscribe
            if(that.local === false){ // check what we can subscribe to
                if (config.video === true && that.hasVideo() === false){
                    L.Logger.warning("Trying to subscribe to video when there is no video, won't subscribe to video");
                    config.video = false;
                }
                if (config.audio === true && that.hasAudio() === false){
                    L.Logger.warning("Trying to subscribe to audio when there is no audio, won't subscribe to audio");
                    config.audio = false;
                }
            }
        }
        if(that.local === false){
            if (!that.hasVideo() && (config.slideShowMode === true)){
                L.Logger.warning("Cannot enable slideShowMode if it is not a video subscription, please check your parameters");
                config.slideShowMode = false;
            }
        } 
    };

    that.updateConfiguration = function (config, callback) {
        if (config === undefined)
            return;
        if (that.pc){
            that.checkOptions(config, true);
<<<<<<< HEAD
            that.pc.updateSpec(config, callback);
=======
            if(that.room.p2p){
                for (var index in that.pc){
                    that.pc[index].updateSpec(config, callback);
                }
            }else{
                that.pc.updateSpec(config, callback);
            }
>>>>>>> 82afb3e3
        } else {
            return ("This stream has no peerConnection attached, ignoring");
        }
    }

    return that;
};<|MERGE_RESOLUTION|>--- conflicted
+++ resolved
@@ -247,9 +247,6 @@
             return;
         if (that.pc){
             that.checkOptions(config, true);
-<<<<<<< HEAD
-            that.pc.updateSpec(config, callback);
-=======
             if(that.room.p2p){
                 for (var index in that.pc){
                     that.pc[index].updateSpec(config, callback);
@@ -257,7 +254,6 @@
             }else{
                 that.pc.updateSpec(config, callback);
             }
->>>>>>> 82afb3e3
         } else {
             return ("This stream has no peerConnection attached, ignoring");
         }
