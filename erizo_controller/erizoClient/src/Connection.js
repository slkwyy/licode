--- conflicted
+++ resolved
@@ -20,20 +20,11 @@
         // Firefox
         that.browser = "mozilla";
         that = Erizo.FirefoxStack(spec);
-<<<<<<< HEAD
     } else if (window.navigator.appVersion.match(/Chrome\/([\w\W]*?)\./)[1] >= 26) {
-=======
-    } else if (window.navigator.appVersion.match(/Chrome\/([\w\W]*?)\./)[1] <= 34) {
->>>>>>> 9b2b66ab
         // Google Chrome Stable.
         L.Logger.debug("Stable");
         that = Erizo.ChromeStableStack(spec);
         that.browser = "chrome-stable";
-    } else if (window.navigator.userAgent.toLowerCase().indexOf("chrome")>=40) {
-        // Google Chrome Canary.
-        L.Logger.debug("Canary!");
-        that = Erizo.ChromeCanaryStack(spec);
-        that.browser = "chrome-canary";
     }  else if (window.navigator.appVersion.match(/Bowser\/([\w\W]*?)\./)[1] === "25") {
         // Bowser
         that.browser = "bowser";
