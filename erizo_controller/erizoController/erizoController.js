/*global require, logger. setInterval, clearInterval, Buffer, exports*/
var crypto = require('crypto');
var rpcPublic = require('./rpc/rpcPublic');
var ST = require('./Stream');
var http = require('http');
var server = http.createServer();
var io = require('socket.io').listen(server, {log:false});
var config = require('./../../licode_config');
var Permission = require('./permission');
var Getopt = require('node-getopt');

// Configuration default values
GLOBAL.config = config || {};
GLOBAL.config.erizoController = GLOBAL.config.erizoController || {};
GLOBAL.config.erizoController.stunServerUrl = GLOBAL.config.erizoController.stunServerUrl || 'stun:stun.l.google.com:19302';
GLOBAL.config.erizoController.defaultVideoBW = GLOBAL.config.erizoController.defaultVideoBW || 300;
GLOBAL.config.erizoController.maxVideoBW = GLOBAL.config.erizoController.maxVideoBW || 300;
GLOBAL.config.erizoController.publicIP = GLOBAL.config.erizoController.publicIP || '';
GLOBAL.config.erizoController.hostname = GLOBAL.config.erizoController.hostname|| '';
GLOBAL.config.erizoController.port = GLOBAL.config.erizoController.port || 8080;
GLOBAL.config.erizoController.ssl = GLOBAL.config.erizoController.ssl || false;
GLOBAL.config.erizoController.turnServer = GLOBAL.config.erizoController.turnServer || undefined;
if (config.erizoController.turnServer !== undefined) {
    GLOBAL.config.erizoController.turnServer.url = GLOBAL.config.erizoController.turnServer.url || '';
    GLOBAL.config.erizoController.turnServer.username = GLOBAL.config.erizoController.turnServer.username || '';
    GLOBAL.config.erizoController.turnServer.password = GLOBAL.config.erizoController.turnServer.password || '';
}
GLOBAL.config.erizoController.warning_n_rooms = GLOBAL.config.erizoController.warning_n_rooms || 15;
GLOBAL.config.erizoController.limit_n_rooms = GLOBAL.config.erizoController.limit_n_rooms || 20;
GLOBAL.config.erizoController.interval_time_keepAlive = GLOBAL.config.erizoController.interval_time_keepAlive || 1000;
GLOBAL.config.erizoController.sendStats = GLOBAL.config.erizoController.sendStats || false; 
GLOBAL.config.erizoController.recording_path = GLOBAL.config.erizoController.recording_path || undefined; 
GLOBAL.config.erizoController.roles = GLOBAL.config.erizoController.roles || {"presenter":["publish", "subscribe", "record"], "viewer":["subscribe"]};

// Parse command line arguments
var getopt = new Getopt([
  ['r' , 'rabbit-host=ARG'            , 'RabbitMQ Host'],
  ['g' , 'rabbit-port=ARG'            , 'RabbitMQ Port'],
  ['l' , 'logging-config-file=ARG'    , 'Logging Config File'],
  ['t' , 'stunServerUrl=ARG'          , 'Stun Server URL'],
  ['b' , 'defaultVideoBW=ARG'         , 'Default video Bandwidth'],
  ['M' , 'maxVideoBW=ARG'             , 'Max video bandwidth'],
  ['i' , 'publicIP=ARG'               , 'Erizo Controller\'s public IP'],
  ['H' , 'hostname=ARG'               , 'Erizo Controller\'s hostname'],
  ['p' , 'port'                       , 'Port where Erizo Controller will listen to new connections.'],
  ['S' , 'ssl'                        , 'Erizo Controller\'s hostname'],
  ['T' , 'turn-url'                   , 'Turn server\'s URL.'],
  ['U' , 'turn-username'              , 'Turn server\'s username.'],
  ['P' , 'turn-password'              , 'Turn server\'s password.'],
  ['R' , 'recording_path'             , 'Recording path.'],
  ['h' , 'help'                       , 'display this help']
]);

opt = getopt.parse(process.argv.slice(2));

for (var prop in opt.options) {
    if (opt.options.hasOwnProperty(prop)) {
        var value = opt.options[prop];
        switch (prop) {
            case "help":
                getopt.showHelp();
                process.exit(0);
                break;
            case "rabbit-host":
                GLOBAL.config.rabbit = GLOBAL.config.rabbit || {};
                GLOBAL.config.rabbit.host = value;
                break;
            case "rabbit-port":
                GLOBAL.config.rabbit = GLOBAL.config.rabbit || {};
                GLOBAL.config.rabbit.port = value;
                break;
            case "logging-config-file":
                GLOBAL.config.logger = GLOBAL.config.logger || {};
                GLOBAL.config.logger.config_file = value;
                break;
            default:
                GLOBAL.config.erizoController[prop] = value;
                break;
        }
    }
}

// Load submodules with updated config
var logger = require('./../common/logger').logger;
var rpc = require('./../common/rpc');
var controller = require('./roomController');

// Logger
var log = logger.getLogger("ErizoController");

server.listen(8080);

io.set('log level', 0);

var nuveKey = GLOBAL.config.nuve.superserviceKey;

var WARNING_N_ROOMS = GLOBAL.config.erizoController.warning_n_rooms;
var LIMIT_N_ROOMS = GLOBAL.config.erizoController.limit_n_rooms;

var INTERVAL_TIME_KEEPALIVE = GLOBAL.config.erizoController.interval_time_keepAlive;

var BINDED_INTERFACE_NAME = GLOBAL.config.erizoController.networkInterface;

var myId;
var rooms = {};
var myState;

var calculateSignature = function (token, key) {
    "use strict";

    var toSign = token.tokenId + ',' + token.host,
        signed = crypto.createHmac('sha1', key).update(toSign).digest('hex');
    return (new Buffer(signed)).toString('base64');
};

var checkSignature = function (token, key) {
    "use strict";

    var calculatedSignature = calculateSignature(token, key);

    if (calculatedSignature !== token.signature) {
        log.info('Auth fail. Invalid signature.');
        return false;
    } else {
        return true;
    }
};

/*
 * Sends a massege of type 'type' to all sockets in a determined room.
 */
var sendMsgToRoom = function (room, type, arg) {
    "use strict";

    var sockets = room.sockets,
        id;
    for (id in sockets) {
        if (sockets.hasOwnProperty(id)) {
            log.info('Sending message to', sockets[id], 'in room ', room.id);
            io.sockets.socket(sockets[id]).emit(type, arg);
        }
    }
};

var privateRegexp;
var publicIP;

var addToCloudHandler = function (callback) {
    "use strict";

    var interfaces = require('os').networkInterfaces(),
        addresses = [],
        k,
        k2,
        address;


    for (k in interfaces) {
        if (interfaces.hasOwnProperty(k)) {
            for (k2 in interfaces[k]) {
                if (interfaces[k].hasOwnProperty(k2)) {
                    address = interfaces[k][k2];
                    if (address.family === 'IPv4' && !address.internal) {
                        if (k === BINDED_INTERFACE_NAME || !BINDED_INTERFACE_NAME) {
                            addresses.push(address.address);
                        }
                    }
                }
            }
        }
    }

    privateRegexp = new RegExp(addresses[0], 'g');
    
    if (GLOBAL.config.erizoController.publicIP === '' || GLOBAL.config.erizoController.publicIP === undefined){        
        publicIP = addresses[0];
    } else {
        publicIP = GLOBAL.config.erizoController.publicIP;
    }

    var addECToCloudHandler = function(attempt) {
        if (attempt <= 0) {
            return;
        }

        var controller = {
            cloudProvider: GLOBAL.config.cloudProvider.name,
            ip: publicIP,
            hostname: GLOBAL.config.erizoController.hostname,
            port: GLOBAL.config.erizoController.port,
            ssl: GLOBAL.config.erizoController.ssl
        };
        rpc.callRpc('nuve', 'addNewErizoController', controller, {callback: function (msg) {

            if (msg === 'timeout') {
                log.info('CloudHandler does not respond');

                // We'll try it more!
                setTimeout(function() {
                    attempt = attempt - 1;
                    addECToCloudHandler(attempt);
                }, 3000);
                return;
            }
            if (msg == 'error') {
                log.info('Error in communication with cloudProvider');
            }

            publicIP = msg.publicIP;
            myId = msg.id;
            myState = 2;

            var intervarId = setInterval(function () {

                rpc.callRpc('nuve', 'keepAlive', myId, {"callback": function (result) {
                    if (result === 'whoareyou') {

                        // TODO: It should try to register again in Cloud Handler. But taking into account current rooms, users, ...
                        log.info('I don`t exist in cloudHandler. I`m going to be killed');
                        clearInterval(intervarId);
                        rpc.callRpc('nuve', 'killMe', publicIP, {callback: function () {}});
                    }
                }});

            }, INTERVAL_TIME_KEEPALIVE);

            callback("callback");

        }});
    };
    addECToCloudHandler(5);
};

//*******************************************************************
//       When adding or removing rooms we use an algorithm to check the state
//       If there is a state change we send a message to cloudHandler
//
//       States:
//            0: Not available
//            1: Warning
//            2: Available
//*******************************************************************
var updateMyState = function () {
    "use strict";

    var nRooms = 0, newState, i, info;

    for (i in rooms) {
        if (rooms.hasOwnProperty(i)) {
            nRooms += 1;
        }
    }

    if (nRooms < WARNING_N_ROOMS) {
        newState = 2;
    } else if (nRooms > LIMIT_N_ROOMS) {
        newState = 0;
    } else {
        newState = 1;
    }

    if (newState === myState) {
        return;
    }

    myState = newState;

    info = {id: myId, state: myState};
    rpc.callRpc('nuve', 'setInfo', info, {callback: function () {}});
};

var listen = function () {
    "use strict";

    io.sockets.on('connection', function (socket) {
        log.info("Socket connect ", socket.id);

        // Gets 'token' messages on the socket. Checks the signature and ask nuve if it is valid.
        // Then registers it in the room and callback to the client.
        socket.on('token', function (token, callback) {

            log.debug("New token", token);

            var tokenDB, user, streamList = [], index;

            if (checkSignature(token, nuveKey)) {

                rpc.callRpc('nuve', 'deleteToken', token.tokenId, {callback: function (resp) {
                    if (resp === 'error') {
                        log.info('Token does not exist');
                        callback('error', 'Token does not exist');
                        socket.disconnect();

                    } else if (resp === 'timeout') {
                        log.warn('Nuve does not respond');
                        callback('error', 'Nuve does not respond');
                        socket.disconnect();

                    } else if (token.host === resp.host) {
                        tokenDB = resp;
                        if (rooms[tokenDB.room] === undefined) {
                            var room = {};

                            room.id = tokenDB.room;
                            room.sockets = [];
                            room.sockets.push(socket.id);
                            room.streams = {}; //streamId: Stream
                            if (tokenDB.p2p) {
                                log.debug('Token of p2p room');
                                room.p2p = true;
                            } else {
                                room.controller = controller.RoomController({rpc: rpc});
                                room.controller.addEventListener(function(type, event) {
                                    // TODO Send message to room? Handle ErizoJS disconnection.
                                    if (type === "unpublish") {
                                        var streamId = parseInt(event); // It's supposed to be an integer.
                                        log.info("ErizoJS stopped", streamId);
                                        sendMsgToRoom(room, 'onRemoveStream', {id: streamId});
                                        room.controller.removePublisher(streamId);

                                        var index = socket.streams.indexOf(streamId);
                                        if (index !== -1) {
                                            socket.streams.splice(index, 1);
                                        }
                                        if (room.streams[streamId]) {
                                            delete room.streams[streamId];
                                        }
                                    }
                                    
                                });
                            }
                            rooms[tokenDB.room] = room;
                            updateMyState();
                        } else {
                            rooms[tokenDB.room].sockets.push(socket.id);
                        }
                        user = {name: tokenDB.userName, role: tokenDB.role};
                        socket.user = user;
                        var permissions = GLOBAL.config.erizoController.roles[tokenDB.role] || [];
                        socket.user.permissions = {};
                        for (var i in permissions) {
                            var permission = permissions[i];
                            socket.user.permissions[permission] = true;
                        }
                        socket.room = rooms[tokenDB.room];
                        socket.streams = []; //[list of streamIds]
                        socket.state = 'sleeping';

                        log.debug('OK, Valid token');

                        if (!tokenDB.p2p && GLOBAL.config.erizoController.sendStats) {
                            rpc.callRpc('stats_handler', 'event', {room: tokenDB.room, user: socket.id, type: 'connection'});
                        }

                        for (index in socket.room.streams) {
                            if (socket.room.streams.hasOwnProperty(index)) {
                                streamList.push(socket.room.streams[index].getPublicStream());
                            }
                        }

                        callback('success', {streams: streamList, 
                                            id: socket.room.id, 
                                            p2p: socket.room.p2p,
                                            defaultVideoBW: GLOBAL.config.erizoController.defaultVideoBW,
                                            maxVideoBW: GLOBAL.config.erizoController.maxVideoBW,
                                            stunServerUrl: GLOBAL.config.erizoController.stunServerUrl,
                                            turnServer: GLOBAL.config.erizoController.turnServer
                                            });

                    } else {
                        log.warn('Invalid host');
                        callback('error', 'Invalid host');
                        socket.disconnect();
                    }
                }});

            } else {
                log.warn("Authentication error");
                callback('error', 'Authentication error');
                socket.disconnect();
            }
        });

        //Gets 'sendDataStream' messages on the socket in order to write a message in a dataStream.
        socket.on('sendDataStream', function (msg) {
            var sockets = socket.room.streams[msg.id].getDataSubscribers(), id;
            for (id in sockets) {
                if (sockets.hasOwnProperty(id)) {
                    log.info('Sending dataStream to', sockets[id], 'in stream ', msg.id);
                    io.sockets.socket(sockets[id]).emit('onDataStream', msg);
                }
            }
        });

        socket.on('signaling_message', function (msg) {
            socket.room.controller.processSignaling(msg.streamId, socket.id, msg.msg);
        });


        //Gets 'updateStreamAttributes' messages on the socket in order to update attributes from the stream.
        socket.on('updateStreamAttributes', function (msg) {
            var sockets = socket.room.streams[msg.id].getDataSubscribers(), id;
            socket.room.streams[msg.id].setAttributes(msg.attrs);
            for (id in sockets) {
                if (sockets.hasOwnProperty(id)) {
                    log.info('Sending new attributes to', sockets[id], 'in stream ', msg.id);
                    io.sockets.socket(sockets[id]).emit('onUpdateAttributeStream', msg);
                }
            }
        });

        //Gets 'publish' messages on the socket in order to add new stream to the room.
        socket.on('publish', function (options, sdp, callback) {
            var id, st;
            if (socket.user === undefined || !socket.user.permissions[Permission.PUBLISH]) {
                callback('error', 'unauthorized');
                return;
            }

            id = Math.random() * 1000000000000000000;

            if (options.state === 'url' || options.state === 'recording') {
                var url = sdp;
                if (options.state === 'recording') {
                    var recordingId = sdp;
                    if (GLOBAL.config.erizoController.recording_path) {
                        url = GLOBAL.config.erizoController.recording_path + recordingId + '.mkv';
                    } else {
                        url = '/tmp/' + recordingId + '.mkv';
                    }
                }
                socket.room.controller.addExternalInput(id, url, function (result) {
                    if (result === 'success') {
                        st = new ST.Stream({id: id, socket: socket.id, audio: options.audio, video: options.video, data: options.data, attributes: options.attributes});
                        socket.streams.push(id);
                        socket.room.streams[id] = st;
                        callback(result, id);
                        sendMsgToRoom(socket.room, 'onAddStream', st.getPublicStream());
                    } else {
                        callback(result);
                    }
                });
            } else if (options.state === 'erizo') {
                log.info("New publisher");
                
                socket.room.controller.addPublisher(id, function (signMess) {

                    if (signMess.type === 'initializing') {
                        callback(undefined, id);
                        st = new ST.Stream({id: id, socket: socket.id, audio: options.audio, video: options.video, data: options.data, screen: options.screen, attributes: options.attributes});
                        socket.streams.push(id);
                        socket.room.streams[id] = st;
                        
                        sendMsgToRoom(socket.room, 'onAddStream', st.getPublicStream());

                        if (GLOBAL.config.erizoController.sendStats) {
                            rpc.callRpc('stats_handler', 'event', {room: socket.room.id, user: socket.id, type: 'publish', stream: id});
                        }
                        return;
                    }

                    if (signMess.type === 'candidate') {
                        signMess.candidate = signMess.candidate.replace(privateRegexp, publicIP);
                    }

                    socket.emit('signaling_message', {mess: signMess, streamId: id});
                });

            } else if (options.state === 'p2pSignaling') {
                io.sockets.socket(options.subsSocket).emit('onPublishP2P', {sdp: sdp, streamId: options.streamId}, function(answer) {
                    callback(answer);
                });
            } else {
                st = new ST.Stream({id: id, socket: socket.id, audio: options.audio, video: options.video, data: options.data, screen: options.screen, attributes: options.attributes});
                socket.streams.push(id);
                socket.room.streams[id] = st;
                callback(id);
                sendMsgToRoom(socket.room, 'onAddStream', st.getPublicStream());
            }
        });

        //Gets 'subscribe' messages on the socket in order to add new subscriber to a determined stream (options.streamId).
        socket.on('subscribe', function (options, sdp, callback) {
<<<<<<< HEAD
            log.info("Subscribing", options, callback);
            if (!socket.user.permissions[Permission.SUBSCRIBE]) {
=======
            if (socket.user === undefined || !socket.user.permissions[Permission.SUBSCRIBE]) {
>>>>>>> fa9c167e
                callback('error', 'unauthorized');
                return;
            }
            var stream = socket.room.streams[options.streamId];

            if (stream === undefined) {
                return;
            }

            if (stream.hasData() && options.data !== false) {
                stream.addDataSubscriber(socket.id);
            }

            if (stream.hasAudio() || stream.hasVideo() || stream.hasScreen()) {

                if (socket.room.p2p) {
                    var s = stream.getSocket();
                    io.sockets.socket(s).emit('onSubscribeP2P', {streamId: options.streamId, subsSocket: socket.id}, function(offer) {
                        callback(offer);
                    });

                } else {
                    socket.room.controller.addSubscriber(socket.id, options.streamId, options.audio, options.video, function (signMess) {

                        if (signMess.type === 'initializing') {
                            log.info("Initializing subscriber");
                            callback('initializing');

                            if (GLOBAL.config.erizoController.sendStats) {
                                rpc.callRpc('stats_handler', 'event', {room: socket.room.id, user: socket.id, type: 'publish', stream: id});
                            }
                            return;
                        }

                        if (signMess.type === 'candidate') {
                            signMess.candidate = signMess.candidate.replace(privateRegexp, publicIP);
                        }
                        socket.emit('signaling_message', {mess: signMess, peerId: options.streamId});
                    });

                    log.info("Subscriber added");
                }
            } else {
                callback(undefined);
            }

        });

        //Gets 'startRecorder' messages
        socket.on('startRecorder', function (options, callback) {
            if (socket.user === undefined || !socket.user.permissions[Permission.RECORD]) {
                callback('error', 'unauthorized');
                return;
            }
            var streamId = options.to;
            var recordingId = Math.random() * 1000000000000000000;
            var url; 

            if (GLOBAL.config.erizoController.recording_path) {
                url = GLOBAL.config.erizoController.recording_path + recordingId + '.mkv';
            } else {
                url = '/tmp/' + recordingId + '.mkv';
            }
            
            log.info("erizoController.js: Starting recorder streamID " + streamId + "url ", url);
            
            if (socket.room.streams[streamId].hasAudio() || socket.room.streams[streamId].hasVideo() || socket.room.streams[streamId].hasScreen()) {
                socket.room.controller.addExternalOutput(streamId, url, function (result) {
                    if (result === 'success') {
                        log.info("erizoController.js: Recorder Started");
                        callback('success', recordingId);
                    } else {
                        callback('error', 'This stream is not published in this room');
                    }
                });
                
            } else {
                callback('error', 'Stream can not be recorded');
            }
        });

        socket.on('stopRecorder', function (options, callback) {
            if (socket.user === undefined || !socket.user.permissions[Permission.RECORD]) {
                callback('error', 'unauthorized');
                return;
            }
            var recordingId = options.id;
            var url;

            if (GLOBAL.config.erizoController.recording_path) {
                url = GLOBAL.config.erizoController.recording_path + recordingId + '.mkv';
            } else {
                url = '/tmp/' + recordingId + '.mkv';
            }

            log.info("erizoController.js: Stoping recording  " + recordingId + " url " + url);
            socket.room.controller.removeExternalOutput(url, callback);
        });

        //Gets 'unpublish' messages on the socket in order to remove a stream from the room.
        socket.on('unpublish', function (streamId) {
            if (socket.user === undefined || !socket.user.permissions[Permission.PUBLISH]) {
                callback('error', 'unauthorized');
                return;
            }

            // Stream has been already deleted or it does not exist
            if (socket.room.streams[streamId] === undefined) {
                return;
            }
            var i, index;

            sendMsgToRoom(socket.room, 'onRemoveStream', {id: streamId});

            if (socket.room.streams[streamId].hasAudio() || socket.room.streams[streamId].hasVideo() || socket.room.streams[streamId].hasScreen()) {
                socket.state = 'sleeping';
                if (!socket.room.p2p) {
                    socket.room.controller.removePublisher(streamId);
                    if (GLOBAL.config.erizoController.sendStats) {
                        rpc.callRpc('stats_handler', 'event', {room: socket.room.id, user: socket.id, type: 'unpublish', stream: streamId});
                    }
                }
            }

            index = socket.streams.indexOf(streamId);
            if (index !== -1) {
                socket.streams.splice(index, 1);
            }
            if (socket.room.streams[streamId]) {
                delete socket.room.streams[streamId];
            }

        });

        //Gets 'unsubscribe' messages on the socket in order to remove a subscriber from a determined stream (to).
        socket.on('unsubscribe', function (to) {
            if (!socket.user.permissions[Permission.SUBSCRIBE]) {
                callback('error', 'unauthorized');
                return;
            }
            if (socket.room.streams[to] === undefined) {
                return;
            }

            socket.room.streams[to].removeDataSubscriber(socket.id);

            if (socket.room.streams[to].hasAudio() || socket.room.streams[to].hasVideo() || socket.room.streams[to].hasScreen()) {
                if (!socket.room.p2p) {
                    socket.room.controller.removeSubscriber(socket.id, to);
                    if (GLOBAL.config.erizoController.sendStats) {
                        rpc.callRpc('stats_handler', 'event', {room: socket.room.id, user: socket.id, type: 'unsubscribe', stream: to});
                    }
                };
            }

        });

        //When a client leaves the room erizoController removes its streams from the room if exists.
        socket.on('disconnect', function () {
            var i, index, id;

            log.info('Socket disconnect ', socket.id);

            for (i in socket.streams) {
                if (socket.streams.hasOwnProperty(i)) {
                    sendMsgToRoom(socket.room, 'onRemoveStream', {id: socket.streams[i]});
                }
            }

            if (socket.room !== undefined) {

                for (i in socket.room.streams) {
                    if (socket.room.streams.hasOwnProperty(i)) {
                        socket.room.streams[i].removeDataSubscriber(socket.id);
                    }
                }

                index = socket.room.sockets.indexOf(socket.id);
                if (index !== -1) {
                    socket.room.sockets.splice(index, 1);
                }

                if (socket.room.controller) {
                    socket.room.controller.removeSubscriptions(socket.id);
                }

                for (i in socket.streams) {
                    if (socket.streams.hasOwnProperty(i)) {
                        id = socket.streams[i];

                        if (socket.room.streams[id].hasAudio() || socket.room.streams[id].hasVideo() || socket.room.streams[id].hasScreen()) {
                            if (!socket.room.p2p) {
                                socket.room.controller.removePublisher(id);
                                if (GLOBAL.config.erizoController.sendStats) {
                                    rpc.callRpc('stats_handler', 'event', {room: socket.room.id, user: socket.id, type: 'unpublish', stream: id});
                                }
                            }

                        }

                        if (socket.room.streams[id]) {
                            delete socket.room.streams[id];
                        }
                    }
                }
            }

            if (!socket.room.p2p && GLOBAL.config.erizoController.sendStats) {
                rpc.callRpc('stats_handler', 'event', {room: socket.room.id, user: socket.id, type: 'disconnection'});
            }

            if (socket.room !== undefined && socket.room.sockets.length === 0) {
                log.info('Empty room ', socket.room.id, '. Deleting it');
                delete rooms[socket.room.id];
                updateMyState();
            }
        });
    });
};


/*
 *Gets a list of users in a determined room.
 */
exports.getUsersInRoom = function (room, callback) {
    "use strict";

    var users = [], sockets, id;
    if (rooms[room] === undefined) {
        callback(users);
        return;
    }

    sockets = rooms[room].sockets;

    for (id in sockets) {
        if (sockets.hasOwnProperty(id)) {
            users.push(io.sockets.socket(sockets[id]).user);
        }
    }

    callback(users);
};

/*
 * Delete a determined room.
 */
exports.deleteRoom = function (room, callback) {
    "use strict";

    var sockets, streams, id, j;

    log.info('Deleting room ', room);

    if (rooms[room] === undefined) {
        callback('Success');
        return;
    }
    sockets = rooms[room].sockets;

    for (id in sockets) {
        if (sockets.hasOwnProperty(id)) {
            rooms[room].roomController.removeSubscriptions(sockets[id]);
        }
    }

    streams = rooms[room].streams;

    for (j in streams) {
        if (streams[j].hasAudio() || streams[j].hasVideo() || streams[j].hasScreen()) {
            if (!room.p2p) {
                rooms[room].roomController.removePublisher(j);
            }
        }
    }

    delete rooms[room];
    updateMyState();
    log.info('Deleted room ', room, rooms);
    callback('Success');
};
rpc.connect(function () {
    "use strict";
    try {
        rpc.setPublicRPC(rpcPublic);

        addToCloudHandler(function () {
            var rpcID = 'erizoController_' + myId;

            rpc.bind(rpcID, listen);

        });
    } catch (error) {
        log.info("Error in Erizo Controller: ", error);
    }
});<|MERGE_RESOLUTION|>--- conflicted
+++ resolved
@@ -481,12 +481,8 @@
 
         //Gets 'subscribe' messages on the socket in order to add new subscriber to a determined stream (options.streamId).
         socket.on('subscribe', function (options, sdp, callback) {
-<<<<<<< HEAD
             log.info("Subscribing", options, callback);
-            if (!socket.user.permissions[Permission.SUBSCRIBE]) {
-=======
             if (socket.user === undefined || !socket.user.permissions[Permission.SUBSCRIBE]) {
->>>>>>> fa9c167e
                 callback('error', 'unauthorized');
                 return;
             }
