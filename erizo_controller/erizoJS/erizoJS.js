--- conflicted
+++ resolved
@@ -1,6 +1,9 @@
 /*global require, logger. setInterval, clearInterval, Buffer, exports*/
 var Getopt = require('node-getopt');
 var config = require('./../../licode_config');
+var SegfaultHandler = require('segfault-handler');
+
+SegfaultHandler.registerHandler();
 
 GLOBAL.config = config || {};
 GLOBAL.config.erizo = GLOBAL.config.erizo || {};
@@ -61,10 +64,7 @@
 var ejsController = controller.ErizoJSController();
 
 ejsController.keepAlive = function(callback) {
-<<<<<<< HEAD
-=======
     log.debug("KeepAlive from ErizoController");
->>>>>>> 7d03db9e
     callback('callback', true);
 };
 
