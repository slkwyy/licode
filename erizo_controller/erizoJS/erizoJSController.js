--- conflicted
+++ resolved
@@ -53,12 +53,7 @@
     /*
      * Given a WebRtcConnection waits for the state CANDIDATES_GATHERED for set remote SDP.
      */
-<<<<<<< HEAD
     initWebRtcConnection = function (wrtc, callback, id_pub, id_sub) {
-=======
-    initWebRtcConnection = function (wrtc, sdp, callback, id_pub, id_sub) {
-        if(typeof sdp != 'string') sdp = JSON.stringify(sdp); // fixes some issues with sending json object as json, and not as string
->>>>>>> e3434d7a
 
         if (GLOBAL.config.erizoController.sendStats) {
             wrtc.getStats(function (newStats){
@@ -248,12 +243,7 @@
      * This WebRtcConnection will be added to the subscribers list of the
      * OneToManyProcessor.
      */
-<<<<<<< HEAD
     that.addSubscriber = function (from, to, audio, video, callback) {
-=======
-    that.addSubscriber = function (from, to, audio, video, sdp, callback) {
-        if (typeof sdp != 'string') sdp = JSON.stringify(sdp);
->>>>>>> e3434d7a
 
         if (publishers[to] !== undefined && subscribers[to][from] === undefined) {
 
