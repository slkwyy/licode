--- conflicted
+++ resolved
@@ -6,14 +6,10 @@
 	var server = 'rosendo.dit.upm.es:8080';
 
 	var connect = function(token, callback, error) {
-<<<<<<< HEAD
-		
+	
 		L.Comm.socket = io.connect(server);
     	L.Comm.sendMessage('token', token, callback, error);
-    	
-=======
-		L.Comm.privateVar = 0;
->>>>>>> 56dccc99
+    
 	};
 
 	var sendMessage = function(type, msg, callback, error) {
