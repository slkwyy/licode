/*global require, __dirname, console*/
var express = require('express'),
    net = require('net'),
    N = require('./nuve'),
    fs = require("fs"),
    https = require("https"),
<<<<<<< HEAD
    config = require('./../../lynckia_config');
=======
    config = require('./../../licode_config');
>>>>>>> c63db824

var options = {
    key: fs.readFileSync('cert/key.pem').toString(),
    cert: fs.readFileSync('cert/cert.pem').toString()
};

var app = express();

app.use(express.bodyParser());

app.configure(function () {
    "use strict";
    app.use(express.errorHandler({ dumpExceptions: true, showStack: true }));
    app.use(express.logger());
    app.use(express.static(__dirname + '/public'));
    //app.set('views', __dirname + '/../views/');
    //disable layout
    //app.set("view options", {layout: false});
});

app.use(function (req, res, next) {
    "use strict";
    res.header('Access-Control-Allow-Origin', '*');
    res.header('Access-Control-Allow-Methods', 'POST, GET, OPTIONS, DELETE');
    res.header('Access-Control-Allow-Headers', 'origin, content-type');
    if (req.method == 'OPTIONS') {
        res.send(200);
    }
    else {
        next();
    }
});

N.API.init(config.nuve.superserviceID, config.nuve.superserviceKey, 'http://localhost:3000/');

var myRoom;

N.API.getRooms(function (roomlist) {
    "use strict";
    var rooms = JSON.parse(roomlist);
    console.log(rooms.length);
    if (rooms.length === 0) {
        N.API.createRoom('myRoom', function (roomID) {
            myRoom = roomID._id;
            console.log('Created room ', myRoom);
        });
    } else {
        myRoom = rooms[0]._id;
        console.log('Using room ', myRoom);
    }
});

app.post('/createToken/', function (req, res) {
    "use strict";
    var room = myRoom,
        username = req.body.username,
        role = req.body.role;
    N.API.createToken(room, username, role, function (token) {
        console.log(token);
        res.send(token);
    });
});

app.get('/getRooms/', function (req, res) {
    "use strict";
    N.API.getRooms(function (rooms) {
        res.send(rooms);
    });
});

app.get('/getUsers/:room', function (req, res) {
    "use strict";
    var room = req.params.room;
    N.API.getUsers(room, function (users) {
        res.send(users);
    });
});

app.listen(3001);

var server = https.createServer(options, app);
server.listen(3004);<|MERGE_RESOLUTION|>--- conflicted
+++ resolved
@@ -4,11 +4,7 @@
     N = require('./nuve'),
     fs = require("fs"),
     https = require("https"),
-<<<<<<< HEAD
-    config = require('./../../lynckia_config');
-=======
     config = require('./../../licode_config');
->>>>>>> c63db824
 
 var options = {
     key: fs.readFileSync('cert/key.pem').toString(),
