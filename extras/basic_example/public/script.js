--- conflicted
+++ resolved
@@ -31,14 +31,8 @@
   recording = false;
   var screen = getParameterByName("screen");
 
-<<<<<<< HEAD
   localStream = Erizo.Stream({audio: true, video: true, data: true, screen: screen});
   var createToken = function(userName, role, callback) {
-=======
-    var screen = getParameterByName("screen");
-
-	localStream = Erizo.Stream({audio: true, video: true, data: true, screen: screen});
->>>>>>> da3769bb
 
     var req = new XMLHttpRequest();
     var url = serverUrl + 'createToken/';
@@ -50,7 +44,6 @@
       }
     };
 
-<<<<<<< HEAD
     req.open('POST', url, true);
     req.setRequestHeader('Content-Type', 'application/json');
     req.send(JSON.stringify(body));
@@ -109,62 +102,5 @@
 
     });
     localStream.init();
-  });   
-=======
-    createToken("user", "role", function (response) {
-        var token = response;
-        console.log(token);
-        room = Erizo.Room({token: token});
-
-        localStream.addEventListener("access-accepted", function () {
-
-            var subscribeToStreams = function (streams) {
-                for (var index in streams) {
-                    var stream = streams[index];
-                    if (localStream.getID() !== stream.getID()) {
-                        room.subscribe(stream);
-                    }
-                }
-            };
-
-            room.addEventListener("room-connected", function (roomEvent) {
-
-                room.publish(localStream);
-                subscribeToStreams(roomEvent.streams);
-            });
-
-            room.addEventListener("stream-subscribed", function(streamEvent) {
-                var stream = streamEvent.stream;
-                var div = document.createElement('div');
-                div.setAttribute("style", "width: 320px; height: 240px;");
-                div.setAttribute("id", "test" + stream.getID());
-
-                document.body.appendChild(div);
-                stream.show("test" + stream.getID());
-
-            });
-
-            room.addEventListener("stream-added", function (streamEvent) {
-                var streams = [];
-                streams.push(streamEvent.stream);
-                subscribeToStreams(streams);
-            });
-
-            room.addEventListener("stream-removed", function (streamEvent) {
-                // Remove stream from DOM
-                var stream = streamEvent.stream;
-                if (stream.elementID !== undefined) {
-                    var element = document.getElementById(stream.elementID);
-                    document.body.removeChild(element);
-                }
-            });
-
-            room.connect();
-
-            localStream.show("myVideo");
-
-        });
-        localStream.init();
-    });
->>>>>>> da3769bb
+  });
 };