--- conflicted
+++ resolved
@@ -3,11 +3,7 @@
 [![Build Status](https://travis-ci.org/ging/lynckia.png)](https://travis-ci.org/ging/lynckia)
 
 More info at:
-<<<<<<< HEAD
 http://www.lynckia.com/licode
-=======
-http://www.lynckia.com/licode
-
 
 ## License
 
@@ -19,5 +15,4 @@
 
 The above copyright notice and this permission notice shall be included in all copies or substantial portions of the Software.
 
-THE SOFTWARE IS PROVIDED "AS IS", WITHOUT WARRANTY OF ANY KIND, EXPRESS OR IMPLIED, INCLUDING BUT NOT LIMITED TO THE WARRANTIES OF MERCHANTABILITY, FITNESS FOR A PARTICULAR PURPOSE AND NONINFRINGEMENT. IN NO EVENT SHALL THE AUTHORS OR COPYRIGHT HOLDERS BE LIABLE FOR ANY CLAIM, DAMAGES OR OTHER LIABILITY, WHETHER IN AN ACTION OF CONTRACT, TORT OR OTHERWISE, ARISING FROM, OUT OF OR IN CONNECTION WITH THE SOFTWARE OR THE USE OR OTHER DEALINGS IN THE SOFTWARE.
->>>>>>> da3769bb
+THE SOFTWARE IS PROVIDED "AS IS", WITHOUT WARRANTY OF ANY KIND, EXPRESS OR IMPLIED, INCLUDING BUT NOT LIMITED TO THE WARRANTIES OF MERCHANTABILITY, FITNESS FOR A PARTICULAR PURPOSE AND NONINFRINGEMENT. IN NO EVENT SHALL THE AUTHORS OR COPYRIGHT HOLDERS BE LIABLE FOR ANY CLAIM, DAMAGES OR OTHER LIABILITY, WHETHER IN AN ACTION OF CONTRACT, TORT OR OTHERWISE, ARISING FROM, OUT OF OR IN CONNECTION WITH THE SOFTWARE OR THE USE OR OTHER DEALINGS IN THE SOFTWARE.